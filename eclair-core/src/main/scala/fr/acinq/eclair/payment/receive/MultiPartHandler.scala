/*
 * Copyright 2019 ACINQ SAS
 *
 * Licensed under the Apache License, Version 2.0 (the "License");
 * you may not use this file except in compliance with the License.
 * You may obtain a copy of the License at
 *
 *     http://www.apache.org/licenses/LICENSE-2.0
 *
 * Unless required by applicable law or agreed to in writing, software
 * distributed under the License is distributed on an "AS IS" BASIS,
 * WITHOUT WARRANTIES OR CONDITIONS OF ANY KIND, either express or implied.
 * See the License for the specific language governing permissions and
 * limitations under the License.
 */

package fr.acinq.eclair.payment.receive

import akka.actor.Actor.Receive
import akka.actor.{ActorContext, ActorRef, PoisonPill, Status}
import akka.event.{DiagnosticLoggingAdapter, LoggingAdapter}
import fr.acinq.bitcoin.{ByteVector32, Crypto}
import fr.acinq.eclair.channel.{CMD_FAIL_HTLC, CMD_FULFILL_HTLC, Channel, ChannelCommandResponse}
<<<<<<< HEAD
import fr.acinq.eclair.db.{IncomingPayment, IncomingPaymentStatus, IncomingPaymentsDb, PaymentType}
import fr.acinq.eclair.io.PayToOpenRequestEvent
import fr.acinq.eclair.payment.Monitoring.{Metrics, Tags}
import fr.acinq.eclair.payment.PaymentRequest.ExtraHop
import fr.acinq.eclair.payment.receive.MultiPartPaymentFSM.PayToOpenPart
import fr.acinq.eclair.payment.relay.CommandBuffer
=======
import fr.acinq.eclair.db._
import fr.acinq.eclair.payment.Monitoring.{Metrics, Tags}
import fr.acinq.eclair.payment.PaymentRequest.ExtraHop
>>>>>>> d051fa76
import fr.acinq.eclair.payment.{IncomingPacket, PaymentReceived, PaymentRequest}
import fr.acinq.eclair.wire._
import fr.acinq.eclair.{CltvExpiry, Features, Logs, MilliSatoshi, NodeParams, randomBytes32, _}

import scala.compat.Platform
import scala.concurrent.Promise
import scala.concurrent.duration._
import scala.util.{Failure, Success, Try}

/**
 * Simple payment handler that generates payment requests and fulfills incoming htlcs.
 *
 * Created by PM on 17/06/2016.
 */
class MultiPartHandler(nodeParams: NodeParams, register: ActorRef, db: IncomingPaymentsDb) extends ReceiveHandler {

  import MultiPartHandler._

  // NB: this is safe because this handler will be called from within an actor
  private var pendingPayments: Map[ByteVector32, (ByteVector32, ActorRef)] = Map.empty

  /**
   * Can be overridden for a more fine-grained control of whether or not to handle this payment hash.
   * If the call returns false, then the pattern matching will fail and the payload will be passed to other handlers.
   */
  def doHandle(paymentHash: ByteVector32): Boolean = true

  /** Can be overridden to do custom post-processing on successfully received payments. */
  def postFulfill(paymentReceived: PaymentReceived)(implicit log: LoggingAdapter): Unit = ()

  override def handle(implicit ctx: ActorContext, log: DiagnosticLoggingAdapter): Receive = {
    case ReceivePayment(amount_opt, desc, expirySeconds_opt, extraHops, fallbackAddress_opt, paymentPreimage_opt, paymentType) =>
      Try {
        val paymentPreimage = paymentPreimage_opt.getOrElse(randomBytes32)
        val paymentHash = Crypto.sha256(paymentPreimage)
        val expirySeconds = expirySeconds_opt.getOrElse(nodeParams.paymentRequestExpiry.toSeconds)
        // We currently only optionally support payment secrets (to allow legacy clients to pay invoices).
        // Once we're confident most of the network has upgraded, we should switch to mandatory payment secrets.
        val features = {
          val f1 = Seq(Features.PaymentSecret.optional, Features.VariableLengthOnion.optional)
          val allowMultiPart = nodeParams.features.hasFeature(Features.BasicMultiPartPayment)
          val f2 = if (allowMultiPart) Seq(Features.BasicMultiPartPayment.optional) else Nil
          val f3 = if (nodeParams.enableTrampolinePayment) Seq(Features.TrampolinePayment.optional) else Nil
          Some(PaymentRequest.PaymentRequestFeatures(f1 ++ f2 ++ f3: _*))
        }
        val paymentRequest = PaymentRequest(nodeParams.chainHash, amount_opt, paymentHash, nodeParams.privateKey, desc, fallbackAddress_opt, expirySeconds = Some(expirySeconds), extraHops = extraHops, features = features)
        log.debug("generated payment request={} from amount={}", PaymentRequest.write(paymentRequest), amount_opt)
        db.addIncomingPayment(paymentRequest, paymentPreimage, paymentType)
        paymentRequest
      } match {
        case Success(paymentRequest) => ctx.sender ! paymentRequest
        case Failure(exception) => ctx.sender ! Status.Failure(exception)
      }

    case p: IncomingPacket.FinalPacket if doHandle(p.add.paymentHash) =>
      Logs.withMdc(log)(Logs.mdc(paymentHash_opt = Some(p.add.paymentHash))) {
        db.getIncomingPayment(p.add.paymentHash) match {
          case Some(record) => validatePayment(p, record, nodeParams.currentBlockHeight) match {
            case Some(cmdFail) =>
              Metrics.PaymentFailed.withTag(Tags.Direction, Tags.Directions.Received).withTag(Tags.Failure, Tags.FailureType(cmdFail)).increment()
              PendingRelayDb.safeSend(register, nodeParams.db.pendingRelay, p.add.channelId, cmdFail)
            case None =>
              log.info("received payment for amount={} totalAmount={}", p.add.amountMsat, p.payload.totalAmount)
              pendingPayments.get(p.add.paymentHash) match {
                case Some((_, handler)) =>
                  handler ! MultiPartPaymentFSM.HtlcPart(p.payload.totalAmount, p.add)
                case None =>
                  val handler = ctx.actorOf(MultiPartPaymentFSM.props(nodeParams, p.add.paymentHash, p.payload.totalAmount, ctx.self))
                  handler ! MultiPartPaymentFSM.HtlcPart(p.payload.totalAmount, p.add)
                  pendingPayments = pendingPayments + (p.add.paymentHash -> (record.paymentPreimage, handler))
              }
          }
          case None =>
            Metrics.PaymentFailed.withTag(Tags.Direction, Tags.Directions.Received).withTag(Tags.Failure, "InvoiceNotFound").increment()
            val cmdFail = CMD_FAIL_HTLC(p.add.id, Right(IncorrectOrUnknownPaymentDetails(p.payload.totalAmount, nodeParams.currentBlockHeight)), commit = true)
            PendingRelayDb.safeSend(register, nodeParams.db.pendingRelay, p.add.channelId, cmdFail)
        }
      }

    case p: PayToOpenRequest if doHandle(p.paymentHash) =>
      Logs.withMdc(log)(Logs.mdc(paymentHash_opt = Some(p.paymentHash))) {
        val totalAmount: MilliSatoshi = p.htlc_opt match {
          case Some(htlc) =>
            IncomingPacket.decrypt(htlc, nodeParams.privateKey, nodeParams.features) match {
              case Right(i: IncomingPacket.FinalPacket) => i.payload.totalAmount
              case Right(_) => p.amountMsat
              case Left(_) => p.amountMsat
            }
          case None => p.amountMsat // in all failure cases we assume it is a single part payment
        }
        db.getIncomingPayment(p.paymentHash) match {
          case Some(record) => validatePayToOpen(p, totalAmount, record) match {
            case Some(payToOpenResponseDenied) =>
              ctx.sender() ! payToOpenResponseDenied
            case None =>
              log.info(s"received pay-to-open payment for amount=${p.amountMsat} totalAmount=$totalAmount payToOpenRequest=$p")
              pendingPayments.get(p.paymentHash) match {
                case Some((_, handler)) =>
                  handler ! MultiPartPaymentFSM.PayToOpenPart(totalAmount, p, ctx.sender())
                case None =>
                  val handler = ctx.actorOf(MultiPartPaymentFSM.props(nodeParams, p.paymentHash, totalAmount, ctx.self))
                  handler ! MultiPartPaymentFSM.PayToOpenPart(totalAmount, p, ctx.sender())
                  pendingPayments = pendingPayments + (p.paymentHash -> (record.paymentPreimage, handler))
              }
          }
          case None => ctx.sender() ! p.denied
        }
      }

    case MultiPartPaymentFSM.MultiPartPaymentFailed(paymentHash, failure, parts) if doHandle(paymentHash) =>
      Logs.withMdc(log)(Logs.mdc(paymentHash_opt = Some(paymentHash))) {
        Metrics.PaymentFailed.withTag(Tags.Direction, Tags.Directions.Received).withTag(Tags.Failure, failure.getClass.getSimpleName).increment()
        log.warning("payment with paidAmount={} failed ({})", parts.map(_.amount).sum, failure)
        pendingPayments.get(paymentHash).foreach { case (_, handler: ActorRef) => handler ! PoisonPill }
        parts.collect {
          case p: MultiPartPaymentFSM.HtlcPart => PendingRelayDb.safeSend(register, nodeParams.db.pendingRelay, p.htlc.channelId, CMD_FAIL_HTLC(p.htlc.id, Right(failure), commit = true))
        }
        parts.collectFirst {
          case p: PayToOpenPart => p.peer ! p.payToOpen.denied
        }
        pendingPayments = pendingPayments - paymentHash
      }

    case s@MultiPartPaymentFSM.MultiPartPaymentSucceeded(paymentHash, parts) if doHandle(paymentHash) =>
      Logs.withMdc(log)(Logs.mdc(paymentHash_opt = Some(paymentHash))) {
        log.info("received complete payment for amount={}", parts.map(_.amount).sum)
        pendingPayments.get(paymentHash).foreach {
          case (preimage: ByteVector32, handler: ActorRef) =>
            handler ! PoisonPill
            parts
              .collect { case p: PayToOpenPart => p }
              .toList match {
              case Nil =>
                // regular mpp payment, we just fulfill the upstream htlcs
                ctx.self ! DoFulfill(preimage, s)
              case payToOpenParts =>
                // at least one part of this payment is a pay-to-open: we need an acknowledgment from the user
                // amount is correct or was not specified in the payment request
                // first we combine all pay-to-open requests into one
                val summarizedPayToOpenRequest = PayToOpenRequest.combine(payToOpenParts.map(_.payToOpen))
                // and we do as if we had received only that pay-to-open request (this is what will be written to db)
                val parts1 = parts.collect { case h: MultiPartPaymentFSM.HtlcPart => h } :+ PayToOpenPart(parts.head.totalAmount, summarizedPayToOpenRequest, payToOpenParts.head.peer)
                log.info(s"received pay-to-open payment for amount=${summarizedPayToOpenRequest.amountMsat}")
                if (summarizedPayToOpenRequest.feeSatoshis == 0.sat) {
                  // we always say ok when fee is zero, without asking the user
                  ctx.self ! DoFulfill(preimage, s)
                } else {
                  implicit val ec = ctx.dispatcher
                  val decision = Promise[Boolean]()
                  val delay = summarizedPayToOpenRequest.expireAt.seconds - Platform.currentTime.millisecond // there will be a race at timeout but it doesn't matter
                  ctx.system.eventStream.publish(PayToOpenRequestEvent(payToOpenParts.head.peer, summarizedPayToOpenRequest, decision))
                  ctx.system.scheduler.scheduleOnce(delay)(decision.tryFailure(new RuntimeException("pay-to-open timed out")))
                  decision
                    .future
                    .recover { case _: Throwable => false }
                    .foreach {
                      case true =>
                        // user said yes
                        log.info(s"user said ok to pay-to-open request for amount=${summarizedPayToOpenRequest.amountMsat} fee=${summarizedPayToOpenRequest.feeSatoshis}")
                        ctx.self ! DoFulfill(preimage, MultiPartPaymentFSM.MultiPartPaymentSucceeded(paymentHash, parts1))
                      case false =>
                        // user said no or didn't answer
                        log.info(s"user said no to pay-to-open request for amount=${summarizedPayToOpenRequest.amountMsat}")
                        val failure = wire.UnknownNextPeer // default error for pay-to-open failures
                        ctx.self ! MultiPartPaymentFSM.MultiPartPaymentFailed(paymentHash, failure, parts1)
                    }
                }
            }
            pendingPayments = pendingPayments - paymentHash
        }
      }

    case MultiPartPaymentFSM.ExtraPaymentReceived(paymentHash, p, failure) if doHandle(paymentHash) =>
      Logs.withMdc(log)(Logs.mdc(paymentHash_opt = Some(paymentHash))) {
        failure match {
          case Some(failure) => p match {
<<<<<<< HEAD
            case p: MultiPartPaymentFSM.HtlcPart => commandBuffer ! CommandBuffer.CommandSend(p.htlc.channelId, CMD_FAIL_HTLC(p.htlc.id, Right(failure), commit = true))
            case p: PayToOpenPart => p.peer ! p.payToOpen.denied
=======
            case p: MultiPartPaymentFSM.HtlcPart => PendingRelayDb.safeSend(register, nodeParams.db.pendingRelay, p.htlc.channelId, CMD_FAIL_HTLC(p.htlc.id, Right(failure), commit = true))
>>>>>>> d051fa76
          }
          case None => p match {
            // NB: this case shouldn't happen unless the sender violated the spec, so it's ok that we take a slightly more
            // expensive code path by fetching the preimage from DB.
            case p: MultiPartPaymentFSM.HtlcPart => db.getIncomingPayment(paymentHash).foreach(record => {
              PendingRelayDb.safeSend(register, nodeParams.db.pendingRelay, p.htlc.channelId, CMD_FULFILL_HTLC(p.htlc.id, record.paymentPreimage, commit = true))
              val received = PaymentReceived(paymentHash, PaymentReceived.PartialPayment(p.amount, p.htlc.channelId) :: Nil)
              db.receiveIncomingPayment(paymentHash, p.amount, received.timestamp)
              ctx.system.eventStream.publish(received)
            })
            case _: PayToOpenPart => // we don't do anything here because we have already previously either accepted or rejected which has settled the pay-to-open
          }
        }
      }

    case DoFulfill(preimage, MultiPartPaymentFSM.MultiPartPaymentSucceeded(paymentHash, parts)) if doHandle(paymentHash) =>
      Logs.withMdc(log)(Logs.mdc(paymentHash_opt = Some(paymentHash))) {
        log.info("fulfilling payment for amount={}", parts.map(_.amount).sum)
        val received = PaymentReceived(paymentHash, parts.map {
          case p: MultiPartPaymentFSM.HtlcPart => PaymentReceived.PartialPayment(p.amount, p.htlc.channelId)
          case p: PayToOpenPart => PaymentReceived.PartialPayment(p.amount - p.payToOpen.feeSatoshis, ByteVector32.Zeroes)
        })
        db.receiveIncomingPayment(paymentHash, received.amount, received.timestamp)
        parts.collect {
          case p: MultiPartPaymentFSM.HtlcPart => PendingRelayDb.safeSend(register, nodeParams.db.pendingRelay, p.htlc.channelId, CMD_FULFILL_HTLC(p.htlc.id, preimage, commit = true))
        }
        parts.collectFirst { case p: PayToOpenPart => p.peer ! PayToOpenResponse(
          chainHash = p.payToOpen.chainHash,
          paymentHash = p.paymentHash,
          paymentPreimage = preimage)
        }
        postFulfill(received)
        ctx.system.eventStream.publish(received)
      }

    case GetPendingPayments => ctx.sender ! PendingPayments(pendingPayments.keySet)

    case ChannelCommandResponse.Ok => // ignoring responses from channels
  }

}

object MultiPartHandler {

  // @formatter:off
  case class DoFulfill(preimage: ByteVector32, success: MultiPartPaymentFSM.MultiPartPaymentSucceeded)

  case object GetPendingPayments

  case class PendingPayments(paymentHashes: Set[ByteVector32])

  // @formatter:on

  /**
   * Use this message to create a Bolt 11 invoice to receive a payment.
   *
   * @param amount_opt        amount to receive in milli-satoshis.
   * @param description       payment description.
   * @param expirySeconds_opt number of seconds before the invoice expires (relative to the invoice creation time).
   * @param extraHops         routing hints to help the payer.
   * @param fallbackAddress   fallback Bitcoin address.
   * @param paymentPreimage   payment preimage.
   */
  case class ReceivePayment(amount_opt: Option[MilliSatoshi],
                            description: String,
                            expirySeconds_opt: Option[Long] = None,
                            extraHops: List[List[ExtraHop]] = Nil,
                            fallbackAddress: Option[String] = None,
                            paymentPreimage: Option[ByteVector32] = None,
                            paymentType: String = PaymentType.Standard)

  private def validatePaymentStatus(amount: MilliSatoshi, totalAmount: MilliSatoshi, record: IncomingPayment)(implicit log: LoggingAdapter): Boolean = {
    if (record.status.isInstanceOf[IncomingPaymentStatus.Received]) {
      log.warning("ignoring incoming payment for which has already been paid")
      false
    } else if (record.paymentRequest.isExpired) {
      log.warning("received payment for expired amount={} totalAmount={}", amount, totalAmount)
      false
    } else {
      true
    }
  }

  private def validatePaymentAmount(amount: MilliSatoshi, totalAmount: MilliSatoshi, expectedAmount: MilliSatoshi)(implicit log: LoggingAdapter): Boolean = {
    // The total amount must be equal or greater than the requested amount. A slight overpaying is permitted, however
    // it must not be greater than two times the requested amount.
    // see https://github.com/lightningnetwork/lightning-rfc/blob/master/04-onion-routing.md#failure-messages
    if (totalAmount < expectedAmount) {
      log.warning("received payment with amount too small for amount={} totalAmount={}", amount, totalAmount)
      false
    } else if (totalAmount > expectedAmount * 2) {
      log.warning("received payment with amount too large for amount={} totalAmount={}", amount, totalAmount)
      false
    } else {
      true
    }
  }

  private def validatePaymentCltv(payment: IncomingPacket.FinalPacket, minExpiry: CltvExpiry)(implicit log: LoggingAdapter): Boolean = {
    if (payment.add.cltvExpiry < minExpiry) {
      log.warning("received payment with expiry too small for amount={} totalAmount={}", payment.add.amountMsat, payment.payload.totalAmount)
      false
    } else {
      true
    }
  }

  private def validateInvoiceFeatures(payment: IncomingPacket.FinalPacket, pr: PaymentRequest)(implicit log: LoggingAdapter): Boolean = {
    if (payment.payload.amount < payment.payload.totalAmount && !pr.features.allowMultiPart) {
      log.warning("received multi-part payment but invoice doesn't support it for amount={} totalAmount={}", payment.add.amountMsat, payment.payload.totalAmount)
      false
    } else if (payment.payload.amount < payment.payload.totalAmount && pr.paymentSecret != payment.payload.paymentSecret) {
      log.warning("received multi-part payment with invalid secret={} for amount={} totalAmount={}", payment.payload.paymentSecret, payment.add.amountMsat, payment.payload.totalAmount)
      false
    } else if (payment.payload.paymentSecret.isDefined && pr.paymentSecret != payment.payload.paymentSecret) {
      log.warning("received payment with invalid secret={} for amount={} totalAmount={}", payment.payload.paymentSecret, payment.add.amountMsat, payment.payload.totalAmount)
      false
    } else {
      true
    }
  }

  private def validatePayment(payment: IncomingPacket.FinalPacket, record: IncomingPayment, currentBlockHeight: Long)(implicit log: LoggingAdapter): Option[CMD_FAIL_HTLC] = {
    // We send the same error regardless of the failure to avoid probing attacks.
    val cmdFail = CMD_FAIL_HTLC(payment.add.id, Right(IncorrectOrUnknownPaymentDetails(payment.payload.totalAmount, currentBlockHeight)), commit = true)
    val paymentAmountOk = record.paymentRequest.amount.forall(a => validatePaymentAmount(payment.add.amountMsat, payment.payload.totalAmount, a))
    val paymentCltvOk = validatePaymentCltv(payment, record.paymentRequest.minFinalCltvExpiryDelta.getOrElse(Channel.MIN_CLTV_EXPIRY_DELTA).toCltvExpiry(currentBlockHeight))
    val paymentStatusOk = validatePaymentStatus(payment.add.amountMsat, payment.payload.totalAmount, record)
    val paymentFeaturesOk = validateInvoiceFeatures(payment, record.paymentRequest)
    if (paymentAmountOk && paymentCltvOk && paymentStatusOk && paymentFeaturesOk) None else Some(cmdFail)
  }

  private def validatePayToOpen(p: PayToOpenRequest, totalAmount: MilliSatoshi, record: IncomingPayment)(implicit log: LoggingAdapter): Option[PayToOpenResponse] = {
    val paymentAmountOk = record.paymentRequest.amount.forall(a => validatePaymentAmount(p.amountMsat, totalAmount, a))
    val paymentStatusOk = validatePaymentStatus(p.amountMsat, totalAmount, record)
    if (paymentAmountOk && paymentStatusOk) None else Some(p.denied)
  }
}<|MERGE_RESOLUTION|>--- conflicted
+++ resolved
@@ -21,18 +21,11 @@
 import akka.event.{DiagnosticLoggingAdapter, LoggingAdapter}
 import fr.acinq.bitcoin.{ByteVector32, Crypto}
 import fr.acinq.eclair.channel.{CMD_FAIL_HTLC, CMD_FULFILL_HTLC, Channel, ChannelCommandResponse}
-<<<<<<< HEAD
-import fr.acinq.eclair.db.{IncomingPayment, IncomingPaymentStatus, IncomingPaymentsDb, PaymentType}
+import fr.acinq.eclair.db.{IncomingPayment, IncomingPaymentStatus, IncomingPaymentsDb, PaymentType, _}
 import fr.acinq.eclair.io.PayToOpenRequestEvent
 import fr.acinq.eclair.payment.Monitoring.{Metrics, Tags}
 import fr.acinq.eclair.payment.PaymentRequest.ExtraHop
 import fr.acinq.eclair.payment.receive.MultiPartPaymentFSM.PayToOpenPart
-import fr.acinq.eclair.payment.relay.CommandBuffer
-=======
-import fr.acinq.eclair.db._
-import fr.acinq.eclair.payment.Monitoring.{Metrics, Tags}
-import fr.acinq.eclair.payment.PaymentRequest.ExtraHop
->>>>>>> d051fa76
 import fr.acinq.eclair.payment.{IncomingPacket, PaymentReceived, PaymentRequest}
 import fr.acinq.eclair.wire._
 import fr.acinq.eclair.{CltvExpiry, Features, Logs, MilliSatoshi, NodeParams, randomBytes32, _}
@@ -209,12 +202,8 @@
       Logs.withMdc(log)(Logs.mdc(paymentHash_opt = Some(paymentHash))) {
         failure match {
           case Some(failure) => p match {
-<<<<<<< HEAD
-            case p: MultiPartPaymentFSM.HtlcPart => commandBuffer ! CommandBuffer.CommandSend(p.htlc.channelId, CMD_FAIL_HTLC(p.htlc.id, Right(failure), commit = true))
+            case p: MultiPartPaymentFSM.HtlcPart => PendingRelayDb.safeSend(register, nodeParams.db.pendingRelay, p.htlc.channelId, CMD_FAIL_HTLC(p.htlc.id, Right(failure), commit = true))
             case p: PayToOpenPart => p.peer ! p.payToOpen.denied
-=======
-            case p: MultiPartPaymentFSM.HtlcPart => PendingRelayDb.safeSend(register, nodeParams.db.pendingRelay, p.htlc.channelId, CMD_FAIL_HTLC(p.htlc.id, Right(failure), commit = true))
->>>>>>> d051fa76
           }
           case None => p match {
             // NB: this case shouldn't happen unless the sender violated the spec, so it's ok that we take a slightly more
