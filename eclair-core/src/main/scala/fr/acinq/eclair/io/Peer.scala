--- conflicted
+++ resolved
@@ -54,12 +54,8 @@
     val channel = spawnChannel(nodeParams, context.system.deadLetters)
     channel ! INPUT_RESTORED(state)
     HotChannel(FinalChannelId(state.channelId), channel)
-<<<<<<< HEAD
-  }, attempts = 0))
+  }.toSeq, attempts = 0))
   setTimer(RECONNECT_TIMER, Reconnect, 1 second, repeat = false)
-=======
-  }.toSeq, attempts = 0))
->>>>>>> 95bd4a12
 
   when(DISCONNECTED) {
     case Event(c: NewChannel, d@DisconnectedData(offlineChannels, _)) =>
