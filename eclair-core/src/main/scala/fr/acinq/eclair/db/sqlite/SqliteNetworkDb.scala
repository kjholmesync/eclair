/*
 * Copyright 2018 ACINQ SAS
 *
 * Licensed under the Apache License, Version 2.0 (the "License");
 * you may not use this file except in compliance with the License.
 * You may obtain a copy of the License at
 *
 *     http://www.apache.org/licenses/LICENSE-2.0
 *
 * Unless required by applicable law or agreed to in writing, software
 * distributed under the License is distributed on an "AS IS" BASIS,
 * WITHOUT WARRANTIES OR CONDITIONS OF ANY KIND, either express or implied.
 * See the License for the specific language governing permissions and
 * limitations under the License.
 */

package fr.acinq.eclair.db.sqlite

import java.sql.Connection

<<<<<<< HEAD
import fr.acinq.bitcoin.Crypto.PublicKey
import fr.acinq.bitcoin.{BinaryData, Crypto, Satoshi}
=======
import fr.acinq.bitcoin.{ByteVector32, Crypto, Satoshi}
>>>>>>> b681cfca
import fr.acinq.eclair.ShortChannelId
import fr.acinq.eclair.db.NetworkDb
import fr.acinq.eclair.router.Announcements
import fr.acinq.eclair.wire.LightningMessageCodecs.nodeAnnouncementCodec
import fr.acinq.eclair.wire.{ChannelAnnouncement, ChannelUpdate, NodeAnnouncement}

import scala.collection.immutable.Queue

class SqliteNetworkDb(sqlite: Connection) extends NetworkDb {

  import SqliteUtils._

  val DB_NAME = "network"
  val CURRENT_VERSION = 1

  using(sqlite.createStatement()) { statement =>
    require(getVersion(statement, DB_NAME, CURRENT_VERSION) == CURRENT_VERSION) // there is only one version currently deployed
    statement.execute("PRAGMA foreign_keys = ON")
    statement.executeUpdate("CREATE TABLE IF NOT EXISTS nodes (node_id BLOB NOT NULL PRIMARY KEY, data BLOB NOT NULL)")
    statement.executeUpdate("CREATE TABLE IF NOT EXISTS channels (short_channel_id INTEGER NOT NULL PRIMARY KEY, node_id_1 BLOB NOT NULL, node_id_2 BLOB NOT NULL)")
    statement.executeUpdate("CREATE TABLE IF NOT EXISTS channel_updates (short_channel_id INTEGER NOT NULL, node_flag INTEGER NOT NULL, timestamp INTEGER NOT NULL, flags BLOB NOT NULL, cltv_expiry_delta INTEGER NOT NULL, htlc_minimum_msat INTEGER NOT NULL, fee_base_msat INTEGER NOT NULL, fee_proportional_millionths INTEGER NOT NULL, htlc_maximum_msat INTEGER, PRIMARY KEY(short_channel_id, node_flag), FOREIGN KEY(short_channel_id) REFERENCES channels(short_channel_id))")
    statement.executeUpdate("CREATE INDEX IF NOT EXISTS channel_updates_idx ON channel_updates(short_channel_id)")
    statement.executeUpdate("CREATE TABLE IF NOT EXISTS pruned (short_channel_id INTEGER NOT NULL PRIMARY KEY)")
  }

  override def addNode(n: NodeAnnouncement): Unit = {
    using(sqlite.prepareStatement("INSERT OR IGNORE INTO nodes VALUES (?, ?)")) { statement =>
      statement.setBytes(1, n.nodeId.toBin.toArray)
      statement.setBytes(2, nodeAnnouncementCodec.encode(n).require.toByteArray)
      statement.executeUpdate()
    }
  }

  override def updateNode(n: NodeAnnouncement): Unit = {
    using(sqlite.prepareStatement("UPDATE nodes SET data=? WHERE node_id=?")) { statement =>
      statement.setBytes(1, nodeAnnouncementCodec.encode(n).require.toByteArray)
      statement.setBytes(2, n.nodeId.toBin.toArray)
      statement.executeUpdate()
    }
  }

  override def removeNode(nodeId: Crypto.PublicKey): Unit = {
    using(sqlite.prepareStatement("DELETE FROM nodes WHERE node_id=?")) { statement =>
      statement.setBytes(1, nodeId.toBin.toArray)
      statement.executeUpdate()
    }
  }

  override def listNodes(): Seq[NodeAnnouncement] = {
    using(sqlite.createStatement()) { statement =>
      val rs = statement.executeQuery("SELECT data FROM nodes")
      codecSequence(rs, nodeAnnouncementCodec)
    }
  }

<<<<<<< HEAD
  override def addChannel(c: ChannelAnnouncement, txid: BinaryData, capacity: Satoshi): Unit = {
    using(sqlite.prepareStatement("INSERT OR IGNORE INTO channels VALUES (?, ?, ?)")) { statement =>
      statement.setLong(1, c.shortChannelId.toLong)
      statement.setBytes(2, c.nodeId1.value.toBin(false).toArray) // we store uncompressed public keys
      statement.setBytes(3, c.nodeId2.value.toBin(false).toArray)
=======
  override def addChannel(c: ChannelAnnouncement, txid: ByteVector32, capacity: Satoshi): Unit = {
    using(sqlite.prepareStatement("INSERT OR IGNORE INTO channels VALUES (?, ?, ?, ?)")) { statement =>
      statement.setLong(1, c.shortChannelId.toLong)
      statement.setString(2, txid.toHex)
      statement.setBytes(3, channelAnnouncementCodec.encode(c).require.toByteArray)
      statement.setLong(4, capacity.amount)
>>>>>>> b681cfca
      statement.executeUpdate()
    }
  }

  override def removeChannels(shortChannelIds: Iterable[ShortChannelId]): Unit = {

    def removeChannelsInternal(shortChannelIds: Iterable[ShortChannelId]): Unit = {
      val ids = shortChannelIds.map(_.toLong).mkString(",")
      using(sqlite.createStatement) { statement =>
        statement.execute("BEGIN TRANSACTION")
        statement.executeUpdate(s"DELETE FROM channel_updates WHERE short_channel_id IN ($ids)")
        statement.executeUpdate(s"DELETE FROM channels WHERE short_channel_id IN ($ids)")
        statement.execute("COMMIT TRANSACTION")
      }
    }

    // remove channels by batch of 1000
    shortChannelIds.grouped(1000).foreach(removeChannelsInternal)
  }

  override def listChannels(): Map[ChannelAnnouncement, (ByteVector32, Satoshi)] = {
    using(sqlite.createStatement()) { statement =>
<<<<<<< HEAD
      val rs = statement.executeQuery("SELECT * FROM channels")
      var m: Map[ChannelAnnouncement, (BinaryData, Satoshi)] = Map()
      val emptyTxid = BinaryData("")
      val zeroCapacity = Satoshi(0)
      while (rs.next()) {
        m = m + (ChannelAnnouncement(
          nodeSignature1 = null,
          nodeSignature2 = null,
          bitcoinSignature1 = null,
          bitcoinSignature2 = null,
          features = null,
          chainHash = null,
          shortChannelId = ShortChannelId(rs.getLong("short_channel_id")),
          nodeId1 = PublicKey(PublicKey(rs.getBytes("node_id_1"), checkValid = false).value, compressed = true), // we read as uncompressed, and convert to compressed, and we don't check the validity it was already checked before
          nodeId2 = PublicKey(PublicKey(rs.getBytes("node_id_2"), checkValid = false).value, compressed = true),
          bitcoinKey1 = null,
          bitcoinKey2 = null) -> (emptyTxid, zeroCapacity))
=======
      val rs = statement.executeQuery("SELECT data, txid, capacity_sat FROM channels")
      var m: Map[ChannelAnnouncement, (ByteVector32, Satoshi)] = Map()
      while (rs.next()) {
        m += (channelAnnouncementCodec.decode(BitVector(rs.getBytes("data"))).require.value ->
          (ByteVector32.fromValidHex(rs.getString("txid")), Satoshi(rs.getLong("capacity_sat"))))
>>>>>>> b681cfca
      }
      m
    }
  }

  override def addChannelUpdate(u: ChannelUpdate): Unit = {
    using(sqlite.prepareStatement("INSERT OR IGNORE INTO channel_updates VALUES (?, ?, ?, ?, ?, ?, ?, ?, ?)")) { statement =>
      statement.setLong(1, u.shortChannelId.toLong)
      statement.setBoolean(2, Announcements.isNode1(u.channelFlags))
      statement.setLong(3, u.timestamp)
      statement.setBytes(4, Array(u.messageFlags, u.channelFlags))
      statement.setInt(5, u.cltvExpiryDelta)
      statement.setLong(6, u.htlcMinimumMsat)
      statement.setLong(7, u.feeBaseMsat)
      statement.setLong(8, u.feeProportionalMillionths)
      setNullableLong(statement, 9, u.htlcMaximumMsat)
      statement.executeUpdate()
    }
  }

  override def updateChannelUpdate(u: ChannelUpdate): Unit = {
    using(sqlite.prepareStatement("UPDATE channel_updates SET timestamp=?, flags=?, cltv_expiry_delta=?, htlc_minimum_msat=?, fee_base_msat=?, fee_proportional_millionths=?, htlc_maximum_msat=? WHERE short_channel_id=? AND node_flag=?")) { statement =>
      statement.setLong(1, u.timestamp)
      statement.setBytes(2, Array(u.messageFlags, u.channelFlags))
      statement.setInt(3, u.cltvExpiryDelta)
      statement.setLong(4, u.htlcMinimumMsat)
      statement.setLong(5, u.feeBaseMsat)
      statement.setLong(6, u.feeProportionalMillionths)
      setNullableLong(statement, 7, u.htlcMaximumMsat)
      statement.setLong(8, u.shortChannelId.toLong)
      statement.setBoolean(9, Announcements.isNode1(u.channelFlags))
      statement.executeUpdate()
    }
  }

  override def listChannelUpdates(): Seq[ChannelUpdate] = {
    using(sqlite.createStatement()) { statement =>
      val rs = statement.executeQuery("SELECT * FROM channel_updates")
      var q: Queue[ChannelUpdate] = Queue()
      while (rs.next()) {
        q = q :+ ChannelUpdate(
          signature = null,
          chainHash = null,
          shortChannelId = ShortChannelId(rs.getLong("short_channel_id")),
          timestamp = rs.getLong("timestamp"),
          messageFlags = rs.getBytes("flags")(0),
          channelFlags = rs.getBytes("flags")(1),
          cltvExpiryDelta = rs.getInt("cltv_expiry_delta"),
          htlcMinimumMsat = rs.getLong("htlc_minimum_msat"),
          feeBaseMsat = rs.getLong("fee_base_msat"),
          feeProportionalMillionths = rs.getLong("fee_proportional_millionths"),
          htlcMaximumMsat = getNullableLong(rs, "htlc_maximum_msat"))
      }
      q
    }
  }

  override def addToPruned(shortChannelIds: Iterable[ShortChannelId]): Unit = {
    using(sqlite.prepareStatement("INSERT OR IGNORE INTO pruned VALUES (?)"), disableAutoCommit = true) { statement =>
      shortChannelIds.foreach(shortChannelId => {
        statement.setLong(1, shortChannelId.toLong)
        statement.addBatch()
      })
      statement.executeBatch()
    }
  }

  override def removeFromPruned(shortChannelId: ShortChannelId): Unit = {
    using(sqlite.createStatement) { statement =>
      statement.executeUpdate(s"DELETE FROM pruned WHERE short_channel_id=${shortChannelId.toLong}")
    }
  }

  override def isPruned(shortChannelId: ShortChannelId): Boolean = {
    using(sqlite.prepareStatement("SELECT short_channel_id from pruned WHERE short_channel_id=?")) { statement =>
      statement.setLong(1, shortChannelId.toLong)
      val rs = statement.executeQuery()
      rs.next()
    }
  }

  override def close(): Unit = sqlite.close
}<|MERGE_RESOLUTION|>--- conflicted
+++ resolved
@@ -18,17 +18,14 @@
 
 import java.sql.Connection
 
-<<<<<<< HEAD
+import fr.acinq.bitcoin.{ByteVector32, Crypto, Satoshi}
 import fr.acinq.bitcoin.Crypto.PublicKey
-import fr.acinq.bitcoin.{BinaryData, Crypto, Satoshi}
-=======
-import fr.acinq.bitcoin.{ByteVector32, Crypto, Satoshi}
->>>>>>> b681cfca
 import fr.acinq.eclair.ShortChannelId
 import fr.acinq.eclair.db.NetworkDb
 import fr.acinq.eclair.router.Announcements
 import fr.acinq.eclair.wire.LightningMessageCodecs.nodeAnnouncementCodec
 import fr.acinq.eclair.wire.{ChannelAnnouncement, ChannelUpdate, NodeAnnouncement}
+import scodec.bits.ByteVector
 
 import scala.collection.immutable.Queue
 
@@ -79,20 +76,11 @@
     }
   }
 
-<<<<<<< HEAD
-  override def addChannel(c: ChannelAnnouncement, txid: BinaryData, capacity: Satoshi): Unit = {
+  override def addChannel(c: ChannelAnnouncement, txid: ByteVector32, capacity: Satoshi): Unit = {
     using(sqlite.prepareStatement("INSERT OR IGNORE INTO channels VALUES (?, ?, ?)")) { statement =>
       statement.setLong(1, c.shortChannelId.toLong)
       statement.setBytes(2, c.nodeId1.value.toBin(false).toArray) // we store uncompressed public keys
       statement.setBytes(3, c.nodeId2.value.toBin(false).toArray)
-=======
-  override def addChannel(c: ChannelAnnouncement, txid: ByteVector32, capacity: Satoshi): Unit = {
-    using(sqlite.prepareStatement("INSERT OR IGNORE INTO channels VALUES (?, ?, ?, ?)")) { statement =>
-      statement.setLong(1, c.shortChannelId.toLong)
-      statement.setString(2, txid.toHex)
-      statement.setBytes(3, channelAnnouncementCodec.encode(c).require.toByteArray)
-      statement.setLong(4, capacity.amount)
->>>>>>> b681cfca
       statement.executeUpdate()
     }
   }
@@ -115,10 +103,9 @@
 
   override def listChannels(): Map[ChannelAnnouncement, (ByteVector32, Satoshi)] = {
     using(sqlite.createStatement()) { statement =>
-<<<<<<< HEAD
       val rs = statement.executeQuery("SELECT * FROM channels")
-      var m: Map[ChannelAnnouncement, (BinaryData, Satoshi)] = Map()
-      val emptyTxid = BinaryData("")
+      var m: Map[ChannelAnnouncement, (ByteVector32, Satoshi)] = Map()
+      val emptyTxid = ByteVector32.Zeroes
       val zeroCapacity = Satoshi(0)
       while (rs.next()) {
         m = m + (ChannelAnnouncement(
@@ -129,17 +116,10 @@
           features = null,
           chainHash = null,
           shortChannelId = ShortChannelId(rs.getLong("short_channel_id")),
-          nodeId1 = PublicKey(PublicKey(rs.getBytes("node_id_1"), checkValid = false).value, compressed = true), // we read as uncompressed, and convert to compressed, and we don't check the validity it was already checked before
-          nodeId2 = PublicKey(PublicKey(rs.getBytes("node_id_2"), checkValid = false).value, compressed = true),
+          nodeId1 = PublicKey(PublicKey(ByteVector.view(rs.getBytes("node_id_1")), checkValid = false).value, compressed = true), // we read as uncompressed, and convert to compressed, and we don't check the validity it was already checked before
+          nodeId2 = PublicKey(PublicKey(ByteVector.view(rs.getBytes("node_id_2")), checkValid = false).value, compressed = true),
           bitcoinKey1 = null,
           bitcoinKey2 = null) -> (emptyTxid, zeroCapacity))
-=======
-      val rs = statement.executeQuery("SELECT data, txid, capacity_sat FROM channels")
-      var m: Map[ChannelAnnouncement, (ByteVector32, Satoshi)] = Map()
-      while (rs.next()) {
-        m += (channelAnnouncementCodec.decode(BitVector(rs.getBytes("data"))).require.value ->
-          (ByteVector32.fromValidHex(rs.getString("txid")), Satoshi(rs.getLong("capacity_sat"))))
->>>>>>> b681cfca
       }
       m
     }
