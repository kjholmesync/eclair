/*
 * Copyright 2019 ACINQ SAS
 *
 * Licensed under the Apache License, Version 2.0 (the "License");
 * you may not use this file except in compliance with the License.
 * You may obtain a copy of the License at
 *
 *     http://www.apache.org/licenses/LICENSE-2.0
 *
 * Unless required by applicable law or agreed to in writing, software
 * distributed under the License is distributed on an "AS IS" BASIS,
 * WITHOUT WARRANTIES OR CONDITIONS OF ANY KIND, either express or implied.
 * See the License for the specific language governing permissions and
 * limitations under the License.
 */

package fr.acinq.eclair.blockchain.bitcoind

import java.util.concurrent.Executors
import java.util.concurrent.atomic.AtomicLong

import akka.actor.{Actor, ActorLogging, Cancellable, Props, Terminated}
import akka.pattern.pipe
import fr.acinq.bitcoin._
import fr.acinq.eclair.KamonExt
import fr.acinq.eclair.blockchain.Monitoring.Metrics
import fr.acinq.eclair.blockchain._
import fr.acinq.eclair.blockchain.bitcoind.rpc.ExtendedBitcoinClient
import fr.acinq.eclair.channel.{BITCOIN_FUNDING_DEPTHOK, BITCOIN_PARENT_TX_CONFIRMED}
import fr.acinq.eclair.transactions.Scripts
import org.json4s.JsonAST.JDecimal
import scodec.bits.ByteVector

import scala.collection.{Set, SortedMap}
import scala.concurrent.duration._
import scala.concurrent.{ExecutionContext, Future}
import scala.util.{Random, Try}

/**
 * A blockchain watcher that:
 * - receives bitcoin events (new blocks and new txes) directly from the bitcoin network
 * - also uses bitcoin-core rpc api, most notably for tx confirmation count and blockcount (because reorgs)
 * Created by PM on 21/02/2016.
 */
class ZmqWatcher(blockCount: AtomicLong, client: ExtendedBitcoinClient)(implicit ec: ExecutionContext = ExecutionContext.global) extends Actor with ActorLogging {

  import ZmqWatcher._

  context.system.eventStream.subscribe(self, classOf[BlockchainEvent])

  // this is to initialize block count
  self ! TickNewBlock

  case class TriggerEvent(w: Watch, e: WatchEvent)

  def receive: Receive = watching(Set(), Map(), SortedMap(), None)

  def watching(watches: Set[Watch], watchedUtxos: Map[OutPoint, Set[Watch]], block2tx: SortedMap[Long, Seq[Transaction]], nextTick: Option[Cancellable]): Receive = {

    case NewTransaction(tx) =>
<<<<<<< HEAD
      KamonExt.time("watcher.newtx.checkwatch.time") {
        log.debug(s"analyzing txid={} tx={}", tx.txid, tx)
        tx.txIn
          .map(_.outPoint)
          .flatMap(watchedUtxos.get)
          .flatten // List[Watch] -> Watch
          .collect {
            case w: WatchSpentBasic =>
              self ! TriggerEvent(w, WatchEventSpentBasic(w.event))
            case w: WatchSpent =>
              self ! TriggerEvent(w, WatchEventSpent(w.event, tx))
          }
      }
      watches
        .collect {
          case w: WatchConfirmed if w.event == BITCOIN_FUNDING_DEPTHOK && w.minDepth == 0 && w.txId == tx.txid =>
            checkConfirmed(w)
=======
      log.debug("analyzing txid={} tx={}", tx.txid, tx)
      tx.txIn
        .map(_.outPoint)
        .flatMap(watchedUtxos.get)
        .flatten // List[Watch] -> Watch
        .collect {
          case w: WatchSpentBasic =>
            self ! TriggerEvent(w, WatchEventSpentBasic(w.event))
          case w: WatchSpent =>
            self ! TriggerEvent(w, WatchEventSpent(w.event, tx))
>>>>>>> e7ac433a
        }

    case NewBlock(block) =>
      // using a Try because in tests we generate fake blocks
      log.debug("received blockid={}", Try(block.blockId).getOrElse(ByteVector32(ByteVector.empty)))
      nextTick.map(_.cancel()) // this may fail or succeed, worse case scenario we will have two ticks in a row (no big deal)
      log.debug("scheduling a new task to check on tx confirmations")
      // we do this to avoid herd effects in testing when generating a lots of blocks in a row
      val task = context.system.scheduler.scheduleOnce(2 seconds, self, TickNewBlock)
      context become watching(watches, watchedUtxos, block2tx, Some(task))

    case TickNewBlock =>
      client.getBlockCount.map {
        count =>
          log.debug("setting blockCount={}", count)
          blockCount.set(count)
          context.system.eventStream.publish(CurrentBlockCount(count))
      }
      client.rpcClient.invoke("getbalance").collect {
        // We track our balance in mBTC because a rounding issue in BTC would be too impactful.
        case JDecimal(balance) => Metrics.BitcoinBalance.withoutTags().update(balance.doubleValue() * 1000)
      }
      // TODO: beware of the herd effect
      KamonExt.timeFuture(Metrics.NewBlockCheckConfirmedDuration.withoutTags()) {
        Future.sequence(watches.collect { case w: WatchConfirmed => checkConfirmed(w) })
      }
      context become watching(watches, watchedUtxos, block2tx, None)

    case TriggerEvent(w, e) if watches.contains(w) =>
      log.info(s"triggering $w")
      w.channel ! e
      w match {
        case _: WatchSpent =>
          // NB: WatchSpent are permanent because we need to detect multiple spending of the funding tx
          // They are never cleaned up but it is not a big deal for now (1 channel == 1 watch)
          ()
        case _ =>
          context become watching(watches - w, removeWatchedUtxos(watchedUtxos, w), block2tx, None)
      }

    case CurrentBlockCount(count) =>
      val toPublish = block2tx.filterKeys(_ <= count)
      toPublish.values.flatten.foreach(tx => publish(tx))
      context become watching(watches, watchedUtxos, block2tx -- toPublish.keys, None)

    case w: Watch if !watches.contains(w) =>
      w match {
        case WatchSpentBasic(_, txid, outputIndex, _, _) =>
          // not: we assume parent tx was published, we just need to make sure this particular output has not been spent
          client.isTransactionOutputSpendable(txid, outputIndex, includeMempool = true).collect {
            case false =>
              log.info(s"output=$outputIndex of txid=$txid has already been spent")
              self ! TriggerEvent(w, WatchEventSpentBasic(w.event))
          }

        case WatchSpent(_, txid, outputIndex, _, _) =>
          // first let's see if the parent tx was published or not
          client.getTxConfirmations(txid).collect {
            case Some(_) =>
              // parent tx was published, we need to make sure this particular output has not been spent
              client.isTransactionOutputSpendable(txid, outputIndex, includeMempool = true).collect {
                case false =>
                  log.info(s"$txid:$outputIndex has already been spent, looking for the spending tx in the mempool")
                  client.getMempool().map { mempoolTxs =>
                    mempoolTxs.filter(tx => tx.txIn.exists(i => i.outPoint.txid == txid && i.outPoint.index == outputIndex)) match {
                      case Nil =>
                        log.warning(s"$txid:$outputIndex has already been spent, spending tx not in the mempool, looking in the blockchain...")
                        client.lookForSpendingTx(None, txid, outputIndex).map { tx =>
                          log.warning(s"found the spending tx of $txid:$outputIndex in the blockchain: txid=${tx.txid}")
                          self ! NewTransaction(tx)
                        }
                      case txs =>
                        log.info(s"found ${txs.size} txs spending $txid:$outputIndex in the mempool: txids=${txs.map(_.txid).mkString(",")}")
                        txs.foreach(tx => self ! NewTransaction(tx))
                    }
                  }
              }
          }

        case w: WatchConfirmed => checkConfirmed(w) // maybe the tx is already tx, in that case the watch will be triggered and removed immediately

        case _: WatchLost => () // TODO: not implemented

        case w => log.warning(s"ignoring $w")
      }

      log.debug("adding watch {} for {}", w, sender)
      context.watch(w.channel)
      context become watching(watches + w, addWatchedUtxos(watchedUtxos, w), block2tx, nextTick)

    case PublishAsap(tx) =>
      val blockCount = this.blockCount.get()
      val cltvTimeout = Scripts.cltvTimeout(tx)
      val csvTimeout = Scripts.csvTimeout(tx)
      if (csvTimeout > 0) {
        require(tx.txIn.size == 1, s"watcher only supports tx with 1 input, this tx has ${tx.txIn.size} inputs")
        val parentTxid = tx.txIn.head.outPoint.txid
        log.info(s"txid=${tx.txid} has a relative timeout of $csvTimeout blocks, watching parenttxid=$parentTxid tx=$tx")
        val parentPublicKey = fr.acinq.bitcoin.Script.write(fr.acinq.bitcoin.Script.pay2wsh(tx.txIn.head.witness.stack.last))
        self ! WatchConfirmed(self, parentTxid, parentPublicKey, minDepth = 1, BITCOIN_PARENT_TX_CONFIRMED(tx))
      } else if (cltvTimeout > blockCount) {
        log.info(s"delaying publication of txid=${tx.txid} until block=$cltvTimeout (curblock=$blockCount)")
        val block2tx1 = block2tx.updated(cltvTimeout, block2tx.getOrElse(cltvTimeout, Seq.empty[Transaction]) :+ tx)
        context become watching(watches, watchedUtxos, block2tx1, None)
      } else publish(tx)

    case WatchEventConfirmed(BITCOIN_PARENT_TX_CONFIRMED(tx), blockHeight, _, _) =>
      log.info(s"parent tx of txid=${tx.txid} has been confirmed")
      val blockCount = this.blockCount.get()
      val csvTimeout = Scripts.csvTimeout(tx)
      val absTimeout = blockHeight + csvTimeout
      if (absTimeout > blockCount) {
        log.info(s"delaying publication of txid=${tx.txid} until block=$absTimeout (curblock=$blockCount)")
        val block2tx1 = block2tx.updated(absTimeout, block2tx.getOrElse(absTimeout, Seq.empty[Transaction]) :+ tx)
        context become watching(watches, watchedUtxos, block2tx1, None)
      } else publish(tx)

    case ValidateRequest(ann) => client.validate(ann).pipeTo(sender)

    case GetTxWithMeta(txid) => client.getTransactionMeta(txid).pipeTo(sender)

    case Terminated(channel) =>
      // we remove watches associated to dead actor
      val deprecatedWatches = watches.filter(_.channel == channel)
      val watchedUtxos1 = deprecatedWatches.foldLeft(watchedUtxos) { case (m, w) => removeWatchedUtxos(m, w) }
      context.become(watching(watches -- deprecatedWatches, watchedUtxos1, block2tx, None))

    case 'watches => sender ! watches

  }

  // NOTE: we use a single thread to publish transactions so that it preserves order.
  // CHANGING THIS WILL RESULT IN CONCURRENCY ISSUES WHILE PUBLISHING PARENT AND CHILD TXS
  val singleThreadExecutionContext = ExecutionContext.fromExecutor(Executors.newSingleThreadExecutor())

  def publish(tx: Transaction, isRetry: Boolean = false): Unit = {
    log.info(s"publishing tx (isRetry=$isRetry): txid=${tx.txid} tx=$tx")
    client.publishTransaction(tx)(singleThreadExecutionContext).recover {
      case t: Throwable if t.getMessage.contains("(code: -25)") && !isRetry => // we retry only once
        import akka.pattern.after

        import scala.concurrent.duration._
        after(3 seconds, context.system.scheduler)(Future.successful({})).map(_ => publish(tx, isRetry = true))
      case t: Throwable => log.error(s"cannot publish tx: reason=${t.getMessage} txid=${tx.txid} tx=$tx")
    }
  }

<<<<<<< HEAD
  def checkConfirmed(w: WatchConfirmed) = {
      log.debug(s"checking confirmations of txid=${w.txId}")
      // NB: this is very inefficient since internally we call `getrawtransaction` three times, but it doesn't really
      // matter because this only happens once, when the watched transaction has reached min_depth
      client.getTxConfirmations(w.txId.toString).flatMap {
        case Some(confirmations) if confirmations >= w.minDepth =>
          client.getTransaction(w.txId.toString).flatMap {
            case tx if w.minDepth == 0 && w.event == BITCOIN_FUNDING_DEPTHOK =>
              // TODO: special case for phoenix
              self ! TriggerEvent(w, WatchEventConfirmed(w.event, blockHeight = Random.nextInt(10000000), txIndex = 0, tx))
              Future.successful(Unit)
            case tx =>
              client.getTransactionShortId(w.txId.toString).map {
                case (height, index) => self ! TriggerEvent(w, WatchEventConfirmed(w.event, height, index, tx))
              }
=======
  def checkConfirmed(w: WatchConfirmed): Future[Unit] = {
    log.debug("checking confirmations of txid={}", w.txId)
    // NB: this is very inefficient since internally we call `getrawtransaction` three times, but it doesn't really
    // matter because this only happens once, when the watched transaction has reached min_depth
    client.getTxConfirmations(w.txId).flatMap {
      case Some(confirmations) if confirmations >= w.minDepth =>
        client.getTransaction(w.txId).flatMap { tx =>
          client.getTransactionShortId(w.txId).map {
            case (height, index) => self ! TriggerEvent(w, WatchEventConfirmed(w.event, height, index, tx))
>>>>>>> e7ac433a
          }
      }
    }

}

object ZmqWatcher {

  def props(blockCount: AtomicLong, client: ExtendedBitcoinClient)(implicit ec: ExecutionContext = ExecutionContext.global) = Props(new ZmqWatcher(blockCount, client)(ec))

  case object TickNewBlock

  def utxo(w: Watch): Option[OutPoint] =
    w match {
      case w: WatchSpent => Some(OutPoint(w.txId.reverse, w.outputIndex))
      case w: WatchSpentBasic => Some(OutPoint(w.txId.reverse, w.outputIndex))
      case _ => None
    }

  /**
   * The resulting map allows checking spent txes in constant time wrt number of watchers
   */
  def addWatchedUtxos(m: Map[OutPoint, Set[Watch]], w: Watch): Map[OutPoint, Set[Watch]] = {
    utxo(w) match {
      case Some(utxo) => m.get(utxo) match {
        case Some(watches) => m + (utxo -> (watches + w))
        case None => m + (utxo -> Set(w))
      }
      case None => m
    }
  }

  def removeWatchedUtxos(m: Map[OutPoint, Set[Watch]], w: Watch): Map[OutPoint, Set[Watch]] = {
    utxo(w) match {
      case Some(utxo) => m.get(utxo) match {
        case Some(watches) if watches - w == Set.empty => m - utxo
        case Some(watches) => m + (utxo -> (watches - w))
        case None => m
      }
      case None => m
    }
  }

}<|MERGE_RESOLUTION|>--- conflicted
+++ resolved
@@ -58,25 +58,6 @@
   def watching(watches: Set[Watch], watchedUtxos: Map[OutPoint, Set[Watch]], block2tx: SortedMap[Long, Seq[Transaction]], nextTick: Option[Cancellable]): Receive = {
 
     case NewTransaction(tx) =>
-<<<<<<< HEAD
-      KamonExt.time("watcher.newtx.checkwatch.time") {
-        log.debug(s"analyzing txid={} tx={}", tx.txid, tx)
-        tx.txIn
-          .map(_.outPoint)
-          .flatMap(watchedUtxos.get)
-          .flatten // List[Watch] -> Watch
-          .collect {
-            case w: WatchSpentBasic =>
-              self ! TriggerEvent(w, WatchEventSpentBasic(w.event))
-            case w: WatchSpent =>
-              self ! TriggerEvent(w, WatchEventSpent(w.event, tx))
-          }
-      }
-      watches
-        .collect {
-          case w: WatchConfirmed if w.event == BITCOIN_FUNDING_DEPTHOK && w.minDepth == 0 && w.txId == tx.txid =>
-            checkConfirmed(w)
-=======
       log.debug("analyzing txid={} tx={}", tx.txid, tx)
       tx.txIn
         .map(_.outPoint)
@@ -87,7 +68,11 @@
             self ! TriggerEvent(w, WatchEventSpentBasic(w.event))
           case w: WatchSpent =>
             self ! TriggerEvent(w, WatchEventSpent(w.event, tx))
->>>>>>> e7ac433a
+        }
+      watches
+        .collect {
+          case w: WatchConfirmed if w.event == BITCOIN_FUNDING_DEPTHOK && w.minDepth == 0 && w.txId == tx.txid =>
+            checkConfirmed(w)
         }
 
     case NewBlock(block) =>
@@ -235,36 +220,24 @@
     }
   }
 
-<<<<<<< HEAD
-  def checkConfirmed(w: WatchConfirmed) = {
-      log.debug(s"checking confirmations of txid=${w.txId}")
-      // NB: this is very inefficient since internally we call `getrawtransaction` three times, but it doesn't really
-      // matter because this only happens once, when the watched transaction has reached min_depth
-      client.getTxConfirmations(w.txId.toString).flatMap {
-        case Some(confirmations) if confirmations >= w.minDepth =>
-          client.getTransaction(w.txId.toString).flatMap {
-            case tx if w.minDepth == 0 && w.event == BITCOIN_FUNDING_DEPTHOK =>
-              // TODO: special case for phoenix
-              self ! TriggerEvent(w, WatchEventConfirmed(w.event, blockHeight = Random.nextInt(10000000), txIndex = 0, tx))
-              Future.successful(Unit)
-            case tx =>
-              client.getTransactionShortId(w.txId.toString).map {
-                case (height, index) => self ! TriggerEvent(w, WatchEventConfirmed(w.event, height, index, tx))
-              }
-=======
   def checkConfirmed(w: WatchConfirmed): Future[Unit] = {
     log.debug("checking confirmations of txid={}", w.txId)
     // NB: this is very inefficient since internally we call `getrawtransaction` three times, but it doesn't really
     // matter because this only happens once, when the watched transaction has reached min_depth
     client.getTxConfirmations(w.txId).flatMap {
       case Some(confirmations) if confirmations >= w.minDepth =>
-        client.getTransaction(w.txId).flatMap { tx =>
-          client.getTransactionShortId(w.txId).map {
-            case (height, index) => self ! TriggerEvent(w, WatchEventConfirmed(w.event, height, index, tx))
->>>>>>> e7ac433a
-          }
-      }
-    }
+        client.getTransaction(w.txId).flatMap {
+          case tx if w.minDepth == 0 && w.event == BITCOIN_FUNDING_DEPTHOK =>
+            // TODO: special case for phoenix
+            self ! TriggerEvent(w, WatchEventConfirmed(w.event, blockHeight = Random.nextInt(10000000), txIndex = 0, tx))
+            Future.successful(Unit)
+          case tx =>
+            client.getTransactionShortId(w.txId).map {
+              case (height, index) => self ! TriggerEvent(w, WatchEventConfirmed(w.event, height, index, tx))
+            }
+        }
+    }
+  }
 
 }
 
