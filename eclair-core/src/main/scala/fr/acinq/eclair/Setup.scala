package fr.acinq.eclair

import java.io.File
import java.net.InetSocketAddress

import akka.actor.{ActorRef, ActorSystem, Props, SupervisorStrategy}
import akka.util.Timeout
import com.typesafe.config.{Config, ConfigFactory}
<<<<<<< HEAD
import fr.acinq.bitcoin.Block
import fr.acinq.eclair.NodeParams.{BITCOINJ, ELECTRUM}
=======
import fr.acinq.bitcoin.{BinaryData, Block}
import fr.acinq.eclair.NodeParams.{BITCOIND, BITCOINJ, ELECTRUM}
import fr.acinq.eclair.api.{GetInfoResponse, Service}
import fr.acinq.eclair.blockchain.bitcoind.rpc.{BitcoinJsonRPCClient, ExtendedBitcoinClient}
import fr.acinq.eclair.blockchain.bitcoind.zmq.ZMQActor
import fr.acinq.eclair.blockchain.bitcoind.{BitcoinCoreWallet, ZmqWatcher}
>>>>>>> 4a4640bc
import fr.acinq.eclair.blockchain.bitcoinj.{BitcoinjKit, BitcoinjWallet, BitcoinjWatcher}
import fr.acinq.eclair.blockchain.electrum.{ElectrumClient, ElectrumEclairWallet, ElectrumWallet, ElectrumWatcher}
import fr.acinq.eclair.blockchain.fee.{ConstantFeeProvider, _}
import fr.acinq.eclair.blockchain.{EclairWallet, _}
import fr.acinq.eclair.channel.Register
import fr.acinq.eclair.io.Switchboard
import fr.acinq.eclair.payment._
import fr.acinq.eclair.router._
import grizzled.slf4j.Logging

import scala.collection.JavaConversions._
import scala.concurrent.duration._
import scala.concurrent.{Await, ExecutionContext, Future}


/**
  * Created by PM on 25/01/2016.
  */
class Setup(datadir: File, wallet_opt: Option[EclairWallet] = None, overrideDefaults: Config = ConfigFactory.empty(), actorSystem: ActorSystem = ActorSystem()) extends Logging {

  logger.info(s"hello!")
  logger.info(s"version=${getClass.getPackage.getImplementationVersion} commit=${getClass.getPackage.getSpecificationVersion}")

  val config = NodeParams.loadConfiguration(datadir, overrideDefaults)
  val nodeParams = NodeParams.makeNodeParams(datadir, config)
  val chain = config.getString("chain")

  logger.info(s"nodeid=${nodeParams.privateKey.publicKey.toBin} alias=${nodeParams.alias}")
  logger.info(s"using chain=$chain chainHash=${nodeParams.chainHash}")

  implicit val system = actorSystem
  implicit val timeout = Timeout(30 seconds)
  implicit val formats = org.json4s.DefaultFormats
  implicit val ec = ExecutionContext.Implicits.global

<<<<<<< HEAD
  def bootstrap: Future[Kit] = Future {

    val bitcoin = nodeParams.watcherType match {
      case BITCOINJ =>
        logger.warn("EXPERIMENTAL BITCOINJ MODE ENABLED!!!")
        val staticPeers = config.getConfigList("bitcoinj.static-peers").map(c => new InetSocketAddress(c.getString("host"), c.getInt("port"))).toList
        logger.info(s"using staticPeers=$staticPeers")
        val bitcoinjKit = new BitcoinjKit(chain, datadir, staticPeers)
        bitcoinjKit.startAsync()
        Await.ready(bitcoinjKit.initialized, 10 seconds)
        Bitcoinj(bitcoinjKit)
      case ELECTRUM =>
        logger.warn("EXPERIMENTAL ELECTRUM MODE ENABLED!!!")
        val addressesFile = chain match {
          case "test" => "/electrum/servers_testnet.json"
          case "regtest" => "/electrum/servers_regtest.json"
        }
        val stream = classOf[Setup].getResourceAsStream(addressesFile)
        val addresses = ElectrumClient.readServerAddresses(stream)
        val electrumClient =  system.actorOf(SimpleSupervisor.props(Props(new ElectrumClient(addresses)), "electrum-client", SupervisorStrategy.Resume))
        Electrum(electrumClient)
      case _ => ???
    }
=======
  val bitcoin = nodeParams.watcherType match {
    case BITCOIND =>
      val bitcoinClient = new ExtendedBitcoinClient(new BitcoinJsonRPCClient(
        user = config.getString("bitcoind.rpcuser"),
        password = config.getString("bitcoind.rpcpassword"),
        host = config.getString("bitcoind.host"),
        port = config.getInt("bitcoind.rpcport")))
      val future = for {
        json <- bitcoinClient.rpcClient.invoke("getblockchaininfo").recover { case _ => throw BitcoinRPCConnectionException }
        progress = (json \ "verificationprogress").extract[Double]
        chainHash <- bitcoinClient.rpcClient.invoke("getblockhash", 0).map(_.extract[String]).map(BinaryData(_)).map(x => BinaryData(x.reverse))
        bitcoinVersion <- bitcoinClient.rpcClient.invoke("getnetworkinfo").map(json => (json \ "version")).map(_.extract[String])
      } yield (progress, chainHash, bitcoinVersion)
      // blocking sanity checks
      val (progress, chainHash, bitcoinVersion) = Await.result(future, 10 seconds)
      assert(chainHash == nodeParams.chainHash, s"chainHash mismatch (conf=${nodeParams.chainHash} != bitcoind=$chainHash)")
      assert(progress > 0.99, "bitcoind should be synchronized")
      // TODO: add a check on bitcoin version?
      Bitcoind(bitcoinClient)
    case BITCOINJ =>
      logger.warn("EXPERIMENTAL BITCOINJ MODE ENABLED!!!")
      val staticPeers = config.getConfigList("bitcoinj.static-peers").map(c => new InetSocketAddress(c.getString("host"), c.getInt("port"))).toList
      logger.info(s"using staticPeers=$staticPeers")
      val bitcoinjKit = new BitcoinjKit(chain, datadir, staticPeers)
      bitcoinjKit.startAsync()
      Await.ready(bitcoinjKit.initialized, 10 seconds)
      Bitcoinj(bitcoinjKit)
    case ELECTRUM =>
      logger.warn("EXPERIMENTAL ELECTRUM MODE ENABLED!!!")
      val addressesFile = chain match {
        case "test" => "/electrum/servers_testnet.json"
        case "regtest" => "/electrum/servers_regtest.json"
      }
      val stream = classOf[Setup].getResourceAsStream(addressesFile)
      val addresses = ElectrumClient.readServerAddresses(stream)
      val electrumClient = system.actorOf(SimpleSupervisor.props(Props(new ElectrumClient(addresses)), "electrum-client", SupervisorStrategy.Resume))
      Electrum(electrumClient)
  }

  def bootstrap: Future[Kit] = {
    val zmqConnected = Promise[Boolean]()
    val tcpBound = Promise[Unit]()
>>>>>>> 4a4640bc

    val defaultFeerates = FeeratesPerByte(block_1 = config.getLong("default-feerates.delay-blocks.1"), blocks_2 = config.getLong("default-feerates.delay-blocks.2"), blocks_6 = config.getLong("default-feerates.delay-blocks.6"), blocks_12 = config.getLong("default-feerates.delay-blocks.12"), blocks_36 = config.getLong("default-feerates.delay-blocks.36"), blocks_72 = config.getLong("default-feerates.delay-blocks.72"))
    Globals.feeratesPerByte.set(defaultFeerates)
    Globals.feeratesPerKw.set(FeeratesPerKw(defaultFeerates))
    logger.info(s"initial feeratesPerByte=${Globals.feeratesPerByte.get()}")
    val feeProvider = (chain, bitcoin) match {
      case ("regtest", _) => new ConstantFeeProvider(defaultFeerates)
<<<<<<< HEAD
=======
      case (_, Bitcoind(client)) => new FallbackFeeProvider(new EarnDotComFeeProvider() :: new BitcoinCoreFeeProvider(client.rpcClient, defaultFeerates) :: new ConstantFeeProvider(defaultFeerates) :: Nil) // order matters!
>>>>>>> 4a4640bc
      case _ => new FallbackFeeProvider(new EarnDotComFeeProvider() :: new ConstantFeeProvider(defaultFeerates) :: Nil) // order matters!
    }
    system.scheduler.schedule(0 seconds, 10 minutes)(feeProvider.getFeerates.map {
      case feerates: FeeratesPerByte =>
        Globals.feeratesPerByte.set(feerates)
        Globals.feeratesPerKw.set(FeeratesPerKw(defaultFeerates))
        system.eventStream.publish(CurrentFeerates(Globals.feeratesPerKw.get))
        logger.info(s"current feeratesPerByte=${Globals.feeratesPerByte.get()}")
    })

    val watcher = bitcoin match {
<<<<<<< HEAD
      case Bitcoinj(bitcoinj) =>
        system.actorOf(SimpleSupervisor.props(BitcoinjWatcher.props(bitcoinj), "watcher", SupervisorStrategy.Resume))
      case Electrum(electrumClient) =>
        system.actorOf(SimpleSupervisor.props(Props(new ElectrumWatcher(electrumClient)), "watcher", SupervisorStrategy.Resume))
      case _ => ???
    }

    val wallet = bitcoin match {
      case _ if wallet_opt.isDefined => wallet_opt.get
=======
      case Bitcoind(bitcoinClient) =>
        system.actorOf(SimpleSupervisor.props(Props(new ZMQActor(config.getString("bitcoind.zmq"), Some(zmqConnected))), "zmq", SupervisorStrategy.Restart))
        system.actorOf(SimpleSupervisor.props(ZmqWatcher.props(bitcoinClient), "watcher", SupervisorStrategy.Resume))
      case Bitcoinj(bitcoinj) =>
        zmqConnected.success(true)
        system.actorOf(SimpleSupervisor.props(BitcoinjWatcher.props(bitcoinj), "watcher", SupervisorStrategy.Resume))
      case Electrum(electrumClient) =>
        zmqConnected.success(true)
        system.actorOf(SimpleSupervisor.props(Props(new ElectrumWatcher(electrumClient)), "watcher", SupervisorStrategy.Resume))
    }

    val wallet = bitcoin match {
      case Bitcoind(bitcoinClient) => new BitcoinCoreWallet(bitcoinClient.rpcClient, watcher)
>>>>>>> 4a4640bc
      case Bitcoinj(bitcoinj) => new BitcoinjWallet(bitcoinj.initialized.map(_ => bitcoinj.wallet()))
      case Electrum(electrumClient) =>
        val electrumSeedPath = new File(datadir, "electrum_seed.dat")
        val electrumWallet = system.actorOf(ElectrumWallet.props(electrumSeedPath, electrumClient, ElectrumWallet.WalletParameters(Block.RegtestGenesisBlock.hash, allowSpendUnconfirmed = true)), "electrum-wallet")
        new ElectrumEclairWallet(electrumWallet)
<<<<<<< HEAD
      case _ => ???
=======
>>>>>>> 4a4640bc
    }

    wallet.getFinalAddress.map {
      case address => logger.info(s"initial wallet address=$address")
    }

    val paymentHandler = system.actorOf(SimpleSupervisor.props(config.getString("payment-handler") match {
      case "local" => LocalPaymentHandler.props(nodeParams)
      case "noop" => Props[NoopPaymentHandler]
    }, "payment-handler", SupervisorStrategy.Resume))
    val register = system.actorOf(SimpleSupervisor.props(Props(new Register), "register", SupervisorStrategy.Resume))
    val relayer = system.actorOf(SimpleSupervisor.props(Relayer.props(nodeParams, register, paymentHandler), "relayer", SupervisorStrategy.Resume))
    val router = system.actorOf(SimpleSupervisor.props(Router.props(nodeParams, watcher), "router", SupervisorStrategy.Resume))
    val switchboard = system.actorOf(SimpleSupervisor.props(Switchboard.props(nodeParams, watcher, router, relayer, wallet), "switchboard", SupervisorStrategy.Resume))
    val paymentInitiator = system.actorOf(SimpleSupervisor.props(PaymentInitiator.props(nodeParams.privateKey.publicKey, router, register), "payment-initiator", SupervisorStrategy.Restart))

    val kit = Kit(
      nodeParams = nodeParams,
      system = system,
      watcher = watcher,
      paymentHandler = paymentHandler,
      register = register,
      relayer = relayer,
      router = router,
      switchboard = switchboard,
      paymentInitiator = paymentInitiator,
      wallet = wallet)

    kit
  }

}

<<<<<<< HEAD
sealed trait Bitcoin
case class Bitcoinj(bitcoinjKit: BitcoinjKit) extends Bitcoin
case class Electrum(electrumClient: ActorRef) extends Bitcoin
=======

// @formatter:off
sealed trait Bitcoin
case class Bitcoind(extendedBitcoinClient: ExtendedBitcoinClient) extends Bitcoin
case class Bitcoinj(bitcoinjKit: BitcoinjKit) extends Bitcoin
case class Electrum(electrumClient: ActorRef) extends Bitcoin
// @formatter:on
>>>>>>> 4a4640bc

case class Kit(nodeParams: NodeParams,
               system: ActorSystem,
               watcher: ActorRef,
               paymentHandler: ActorRef,
               register: ActorRef,
               relayer: ActorRef,
               router: ActorRef,
               switchboard: ActorRef,
               paymentInitiator: ActorRef,
               wallet: EclairWallet)

<|MERGE_RESOLUTION|>--- conflicted
+++ resolved
@@ -6,17 +6,8 @@
 import akka.actor.{ActorRef, ActorSystem, Props, SupervisorStrategy}
 import akka.util.Timeout
 import com.typesafe.config.{Config, ConfigFactory}
-<<<<<<< HEAD
 import fr.acinq.bitcoin.Block
 import fr.acinq.eclair.NodeParams.{BITCOINJ, ELECTRUM}
-=======
-import fr.acinq.bitcoin.{BinaryData, Block}
-import fr.acinq.eclair.NodeParams.{BITCOIND, BITCOINJ, ELECTRUM}
-import fr.acinq.eclair.api.{GetInfoResponse, Service}
-import fr.acinq.eclair.blockchain.bitcoind.rpc.{BitcoinJsonRPCClient, ExtendedBitcoinClient}
-import fr.acinq.eclair.blockchain.bitcoind.zmq.ZMQActor
-import fr.acinq.eclair.blockchain.bitcoind.{BitcoinCoreWallet, ZmqWatcher}
->>>>>>> 4a4640bc
 import fr.acinq.eclair.blockchain.bitcoinj.{BitcoinjKit, BitcoinjWallet, BitcoinjWatcher}
 import fr.acinq.eclair.blockchain.electrum.{ElectrumClient, ElectrumEclairWallet, ElectrumWallet, ElectrumWatcher}
 import fr.acinq.eclair.blockchain.fee.{ConstantFeeProvider, _}
@@ -52,7 +43,6 @@
   implicit val formats = org.json4s.DefaultFormats
   implicit val ec = ExecutionContext.Implicits.global
 
-<<<<<<< HEAD
   def bootstrap: Future[Kit] = Future {
 
     val bitcoin = nodeParams.watcherType match {
@@ -72,54 +62,10 @@
         }
         val stream = classOf[Setup].getResourceAsStream(addressesFile)
         val addresses = ElectrumClient.readServerAddresses(stream)
-        val electrumClient =  system.actorOf(SimpleSupervisor.props(Props(new ElectrumClient(addresses)), "electrum-client", SupervisorStrategy.Resume))
+        val electrumClient = system.actorOf(SimpleSupervisor.props(Props(new ElectrumClient(addresses)), "electrum-client", SupervisorStrategy.Resume))
         Electrum(electrumClient)
       case _ => ???
     }
-=======
-  val bitcoin = nodeParams.watcherType match {
-    case BITCOIND =>
-      val bitcoinClient = new ExtendedBitcoinClient(new BitcoinJsonRPCClient(
-        user = config.getString("bitcoind.rpcuser"),
-        password = config.getString("bitcoind.rpcpassword"),
-        host = config.getString("bitcoind.host"),
-        port = config.getInt("bitcoind.rpcport")))
-      val future = for {
-        json <- bitcoinClient.rpcClient.invoke("getblockchaininfo").recover { case _ => throw BitcoinRPCConnectionException }
-        progress = (json \ "verificationprogress").extract[Double]
-        chainHash <- bitcoinClient.rpcClient.invoke("getblockhash", 0).map(_.extract[String]).map(BinaryData(_)).map(x => BinaryData(x.reverse))
-        bitcoinVersion <- bitcoinClient.rpcClient.invoke("getnetworkinfo").map(json => (json \ "version")).map(_.extract[String])
-      } yield (progress, chainHash, bitcoinVersion)
-      // blocking sanity checks
-      val (progress, chainHash, bitcoinVersion) = Await.result(future, 10 seconds)
-      assert(chainHash == nodeParams.chainHash, s"chainHash mismatch (conf=${nodeParams.chainHash} != bitcoind=$chainHash)")
-      assert(progress > 0.99, "bitcoind should be synchronized")
-      // TODO: add a check on bitcoin version?
-      Bitcoind(bitcoinClient)
-    case BITCOINJ =>
-      logger.warn("EXPERIMENTAL BITCOINJ MODE ENABLED!!!")
-      val staticPeers = config.getConfigList("bitcoinj.static-peers").map(c => new InetSocketAddress(c.getString("host"), c.getInt("port"))).toList
-      logger.info(s"using staticPeers=$staticPeers")
-      val bitcoinjKit = new BitcoinjKit(chain, datadir, staticPeers)
-      bitcoinjKit.startAsync()
-      Await.ready(bitcoinjKit.initialized, 10 seconds)
-      Bitcoinj(bitcoinjKit)
-    case ELECTRUM =>
-      logger.warn("EXPERIMENTAL ELECTRUM MODE ENABLED!!!")
-      val addressesFile = chain match {
-        case "test" => "/electrum/servers_testnet.json"
-        case "regtest" => "/electrum/servers_regtest.json"
-      }
-      val stream = classOf[Setup].getResourceAsStream(addressesFile)
-      val addresses = ElectrumClient.readServerAddresses(stream)
-      val electrumClient = system.actorOf(SimpleSupervisor.props(Props(new ElectrumClient(addresses)), "electrum-client", SupervisorStrategy.Resume))
-      Electrum(electrumClient)
-  }
-
-  def bootstrap: Future[Kit] = {
-    val zmqConnected = Promise[Boolean]()
-    val tcpBound = Promise[Unit]()
->>>>>>> 4a4640bc
 
     val defaultFeerates = FeeratesPerByte(block_1 = config.getLong("default-feerates.delay-blocks.1"), blocks_2 = config.getLong("default-feerates.delay-blocks.2"), blocks_6 = config.getLong("default-feerates.delay-blocks.6"), blocks_12 = config.getLong("default-feerates.delay-blocks.12"), blocks_36 = config.getLong("default-feerates.delay-blocks.36"), blocks_72 = config.getLong("default-feerates.delay-blocks.72"))
     Globals.feeratesPerByte.set(defaultFeerates)
@@ -127,10 +73,6 @@
     logger.info(s"initial feeratesPerByte=${Globals.feeratesPerByte.get()}")
     val feeProvider = (chain, bitcoin) match {
       case ("regtest", _) => new ConstantFeeProvider(defaultFeerates)
-<<<<<<< HEAD
-=======
-      case (_, Bitcoind(client)) => new FallbackFeeProvider(new EarnDotComFeeProvider() :: new BitcoinCoreFeeProvider(client.rpcClient, defaultFeerates) :: new ConstantFeeProvider(defaultFeerates) :: Nil) // order matters!
->>>>>>> 4a4640bc
       case _ => new FallbackFeeProvider(new EarnDotComFeeProvider() :: new ConstantFeeProvider(defaultFeerates) :: Nil) // order matters!
     }
     system.scheduler.schedule(0 seconds, 10 minutes)(feeProvider.getFeerates.map {
@@ -142,7 +84,6 @@
     })
 
     val watcher = bitcoin match {
-<<<<<<< HEAD
       case Bitcoinj(bitcoinj) =>
         system.actorOf(SimpleSupervisor.props(BitcoinjWatcher.props(bitcoinj), "watcher", SupervisorStrategy.Resume))
       case Electrum(electrumClient) =>
@@ -152,30 +93,12 @@
 
     val wallet = bitcoin match {
       case _ if wallet_opt.isDefined => wallet_opt.get
-=======
-      case Bitcoind(bitcoinClient) =>
-        system.actorOf(SimpleSupervisor.props(Props(new ZMQActor(config.getString("bitcoind.zmq"), Some(zmqConnected))), "zmq", SupervisorStrategy.Restart))
-        system.actorOf(SimpleSupervisor.props(ZmqWatcher.props(bitcoinClient), "watcher", SupervisorStrategy.Resume))
-      case Bitcoinj(bitcoinj) =>
-        zmqConnected.success(true)
-        system.actorOf(SimpleSupervisor.props(BitcoinjWatcher.props(bitcoinj), "watcher", SupervisorStrategy.Resume))
-      case Electrum(electrumClient) =>
-        zmqConnected.success(true)
-        system.actorOf(SimpleSupervisor.props(Props(new ElectrumWatcher(electrumClient)), "watcher", SupervisorStrategy.Resume))
-    }
-
-    val wallet = bitcoin match {
-      case Bitcoind(bitcoinClient) => new BitcoinCoreWallet(bitcoinClient.rpcClient, watcher)
->>>>>>> 4a4640bc
       case Bitcoinj(bitcoinj) => new BitcoinjWallet(bitcoinj.initialized.map(_ => bitcoinj.wallet()))
       case Electrum(electrumClient) =>
         val electrumSeedPath = new File(datadir, "electrum_seed.dat")
         val electrumWallet = system.actorOf(ElectrumWallet.props(electrumSeedPath, electrumClient, ElectrumWallet.WalletParameters(Block.RegtestGenesisBlock.hash, allowSpendUnconfirmed = true)), "electrum-wallet")
         new ElectrumEclairWallet(electrumWallet)
-<<<<<<< HEAD
       case _ => ???
-=======
->>>>>>> 4a4640bc
     }
 
     wallet.getFinalAddress.map {
@@ -209,19 +132,11 @@
 
 }
 
-<<<<<<< HEAD
 sealed trait Bitcoin
+
 case class Bitcoinj(bitcoinjKit: BitcoinjKit) extends Bitcoin
+
 case class Electrum(electrumClient: ActorRef) extends Bitcoin
-=======
-
-// @formatter:off
-sealed trait Bitcoin
-case class Bitcoind(extendedBitcoinClient: ExtendedBitcoinClient) extends Bitcoin
-case class Bitcoinj(bitcoinjKit: BitcoinjKit) extends Bitcoin
-case class Electrum(electrumClient: ActorRef) extends Bitcoin
-// @formatter:on
->>>>>>> 4a4640bc
 
 case class Kit(nodeParams: NodeParams,
                system: ActorSystem,
