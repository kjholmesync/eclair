/*
 * Copyright 2019 ACINQ SAS
 *
 * Licensed under the Apache License, Version 2.0 (the "License");
 * you may not use this file except in compliance with the License.
 * You may obtain a copy of the License at
 *
 *     http://www.apache.org/licenses/LICENSE-2.0
 *
 * Unless required by applicable law or agreed to in writing, software
 * distributed under the License is distributed on an "AS IS" BASIS,
 * WITHOUT WARRANTIES OR CONDITIONS OF ANY KIND, either express or implied.
 * See the License for the specific language governing permissions and
 * limitations under the License.
 */

package fr.acinq.eclair.wire

import fr.acinq.eclair.wire.CommonCodecs._
import fr.acinq.eclair.wire.Monitoring.{Metrics, Tags}
import fr.acinq.eclair.{KamonExt, wire}
import scodec.bits.{BitVector, ByteVector}
import scodec.codecs._
import scodec.{Attempt, Codec}

import scodec.bits._

/**
 * Created by PM on 15/11/2016.
 */
object LightningMessageCodecs {

  /** For historical reasons, features are divided into two feature bitmasks. We only send from the second one, but we allow receiving in both. */
  val combinedFeaturesCodec: Codec[ByteVector] = (
    ("globalFeatures" | varsizebinarydata) ::
      ("localFeatures" | varsizebinarydata)).as[(ByteVector, ByteVector)].xmap[ByteVector](
    { case (gf, lf) =>
      val length = gf.length.max(lf.length)
      gf.padLeft(length) | lf.padLeft(length)
    },
    { features => (ByteVector.empty, features) })

  val initCodec: Codec[Init] = (("features" | combinedFeaturesCodec) :: ("tlvStream" | InitTlvCodecs.initTlvCodec)).as[Init]

  val errorCodec: Codec[Error] = (
    ("channelId" | bytes32) ::
      ("data" | varsizebinarydata)).as[Error]

  val pingCodec: Codec[Ping] = (
    ("pongLength" | uint16) ::
      ("data" | varsizebinarydata)).as[Ping]

  val pongCodec: Codec[Pong] =
    ("data" | varsizebinarydata).as[Pong]

  // this magic is used because not all fields are length-protected when we store channel data :-/
  // TODO: @pm47: we use a particular magic and encoding in order to have the same encoding as TLV and be future proof
  val magic: Codec[Boolean] = recover(constant(hex"fe 47010000"))

  // we have limited space for backup, largest message is commit_sig with 30 htlcs in each direction: 65535B - (32B + 64B + 2*30*64B) = 61599B ~= 60000B
  val channeldataoptional: Codec[Option[ByteVector]] = choice(optional(magic, limitedSizeBytes( 60000, variableSizeBytesLong(varintoverflow, bytes))), provide(Option.empty[ByteVector]))

  val channelReestablishCodec: Codec[ChannelReestablish] = (
    ("channelId" | bytes32) ::
      ("nextLocalCommitmentNumber" | uint64overflow) ::
      ("nextRemoteRevocationNumber" | uint64overflow) ::
<<<<<<< HEAD
      ("yourLastPerCommitmentSecret" | optional(bitsRemaining, privateKey)) ::
      ("myCurrentPerCommitmentPoint" | optional(bitsRemaining, publicKey)) ::
      ("channelData" | channeldataoptional)).as[ChannelReestablish]

  // Legacy nodes may encode an empty upfront_shutdown_script (0x0000) even if we didn't advertise support for option_upfront_shutdown_script.
  // To allow extending all messages with TLV streams, the upfront_shutdown_script field was made mandatory in https://github.com/lightningnetwork/lightning-rfc/pull/714.
  // This codec decodes both legacy and new versions, while always encoding with an upfront_shutdown_script (of length 0 if none actually provided).
  private val shutdownScriptGuard = Codec[Boolean](
    // Similar to bitsRemaining but encodes 0x0000 for an empty upfront_shutdown_script.
    (included: Boolean) => if (included) Attempt.Successful(BitVector.empty) else Attempt.Successful(hex"0000".bits),
    // Bolt 2 specifies that upfront_shutdown_scripts must be P2PKH/P2SH or segwit-v0 P2WPK/P2WSH.
    // The length of such scripts will always start with 0x00.
    // On top of that, since TLV records start with a varint, a TLV stream will never start with 0x00 unless the spec
    // assigns TLV type 0 to a new record. If that happens, that record should be the upfront_shutdown_script to allow
    // easy backwards-compatibility (as proposed here: https://github.com/lightningnetwork/lightning-rfc/pull/714).
    // That means we can discriminate on byte 0x00 to know whether we're decoding an upfront_shutdown_script or a TLV
    // stream.
    (b: BitVector) => Attempt.successful(DecodeResult(b.startsWith(hex"00".bits), b))
  )

  private def emptyToNone(script: Option[ByteVector]): Option[ByteVector] = script match {
    case Some(s) if s.nonEmpty => script
    case _ => None
  }
=======
      ("yourLastPerCommitmentSecret" | privateKey) ::
      ("myCurrentPerCommitmentPoint" | publicKey)).as[ChannelReestablish]
>>>>>>> e7ac433a

  val openChannelCodec: Codec[OpenChannel] = (
    ("chainHash" | bytes32) ::
      ("temporaryChannelId" | bytes32) ::
      ("fundingSatoshis" | satoshi) ::
      ("pushMsat" | millisatoshi) ::
      ("dustLimitSatoshis" | satoshi) ::
      ("maxHtlcValueInFlightMsat" | uint64) ::
      ("channelReserveSatoshis" | satoshi) ::
      ("htlcMinimumMsat" | millisatoshi) ::
      ("feeratePerKw" | uint32) ::
      ("toSelfDelay" | cltvExpiryDelta) ::
      ("maxAcceptedHtlcs" | uint16) ::
      ("fundingPubkey" | publicKey) ::
      ("revocationBasepoint" | publicKey) ::
      ("paymentBasepoint" | publicKey) ::
      ("delayedPaymentBasepoint" | publicKey) ::
      ("htlcBasepoint" | publicKey) ::
      ("firstPerCommitmentPoint" | publicKey) ::
      ("channelFlags" | byte) ::
      ("tlvStream" | OpenChannelTlv.openTlvCodec)).as[OpenChannel]

  val acceptChannelCodec: Codec[AcceptChannel] = (
    ("temporaryChannelId" | bytes32) ::
      ("dustLimitSatoshis" | satoshi) ::
      ("maxHtlcValueInFlightMsat" | uint64) ::
      ("channelReserveSatoshis" | satoshi) ::
      ("htlcMinimumMsat" | millisatoshi) ::
      ("minimumDepth" | uint32) ::
      ("toSelfDelay" | cltvExpiryDelta) ::
      ("maxAcceptedHtlcs" | uint16) ::
      ("fundingPubkey" | publicKey) ::
      ("revocationBasepoint" | publicKey) ::
      ("paymentBasepoint" | publicKey) ::
      ("delayedPaymentBasepoint" | publicKey) ::
      ("htlcBasepoint" | publicKey) ::
      ("firstPerCommitmentPoint" | publicKey) ::
      ("tlvStream" | AcceptChannelTlv.acceptTlvCodec)).as[AcceptChannel]

  val fundingCreatedCodec: Codec[FundingCreated] = (
    ("temporaryChannelId" | bytes32) ::
      ("fundingTxid" | bytes32) ::
      ("fundingOutputIndex" | uint16) ::
      ("signature" | bytes64)).as[FundingCreated]

  val fundingSignedCodec: Codec[FundingSigned] = (
    ("channelId" | bytes32) ::
      ("signature" | bytes64) ::
      ("channelData" | channeldataoptional)).as[FundingSigned]

  val fundingLockedCodec: Codec[FundingLocked] = (
    ("channelId" | bytes32) ::
      ("nextPerCommitmentPoint" | publicKey)).as[FundingLocked]

  val shutdownCodec: Codec[wire.Shutdown] = (
    ("channelId" | bytes32) ::
      ("scriptPubKey" | varsizebinarydata) ::
      ("channelData" | channeldataoptional)).as[Shutdown]

  val closingSignedCodec: Codec[ClosingSigned] = (
    ("channelId" | bytes32) ::
      ("feeSatoshis" | satoshi) ::
      ("signature" | bytes64) ::
      ("channelData" | channeldataoptional)).as[ClosingSigned]

  val updateAddHtlcCodec: Codec[UpdateAddHtlc] = (
    ("channelId" | bytes32) ::
      ("id" | uint64overflow) ::
      ("amountMsat" | millisatoshi) ::
      ("paymentHash" | bytes32) ::
      ("expiry" | cltvExpiry) ::
      ("onionRoutingPacket" | OnionCodecs.paymentOnionPacketCodec)).as[UpdateAddHtlc]

  val updateFulfillHtlcCodec: Codec[UpdateFulfillHtlc] = (
    ("channelId" | bytes32) ::
      ("id" | uint64overflow) ::
      ("paymentPreimage" | bytes32)).as[UpdateFulfillHtlc]

  val updateFailHtlcCodec: Codec[UpdateFailHtlc] = (
    ("channelId" | bytes32) ::
      ("id" | uint64overflow) ::
      ("reason" | varsizebinarydata)).as[UpdateFailHtlc]

  val updateFailMalformedHtlcCodec: Codec[UpdateFailMalformedHtlc] = (
    ("channelId" | bytes32) ::
      ("id" | uint64overflow) ::
      ("onionHash" | bytes32) ::
      ("failureCode" | uint16)).as[UpdateFailMalformedHtlc]

  val commitSigCodec: Codec[CommitSig] = (
    ("channelId" | bytes32) ::
      ("signature" | bytes64) ::
      ("htlcSignatures" | listofsignatures) ::
      ("channelData" | channeldataoptional)).as[CommitSig]

  val revokeAndAckCodec: Codec[RevokeAndAck] = (
    ("channelId" | bytes32) ::
      ("perCommitmentSecret" | privateKey) ::
      ("nextPerCommitmentPoint" | publicKey) ::
      ("channelData" | channeldataoptional)).as[RevokeAndAck]

  val updateFeeCodec: Codec[UpdateFee] = (
    ("channelId" | bytes32) ::
      ("feeratePerKw" | uint32)).as[UpdateFee]

  val announcementSignaturesCodec: Codec[AnnouncementSignatures] = (
    ("channelId" | bytes32) ::
      ("shortChannelId" | shortchannelid) ::
      ("nodeSignature" | bytes64) ::
      ("bitcoinSignature" | bytes64)).as[AnnouncementSignatures]

  val channelAnnouncementWitnessCodec =
    ("features" | varsizebinarydata) ::
      ("chainHash" | bytes32) ::
      ("shortChannelId" | shortchannelid) ::
      ("nodeId1" | publicKey) ::
      ("nodeId2" | publicKey) ::
      ("bitcoinKey1" | publicKey) ::
      ("bitcoinKey2" | publicKey) ::
      ("unknownFields" | bytes)

  val channelAnnouncementCodec: Codec[ChannelAnnouncement] = (
    ("nodeSignature1" | bytes64) ::
      ("nodeSignature2" | bytes64) ::
      ("bitcoinSignature1" | bytes64) ::
      ("bitcoinSignature2" | bytes64) ::
      channelAnnouncementWitnessCodec).as[ChannelAnnouncement]

  val nodeAnnouncementWitnessCodec =
    ("features" | varsizebinarydata) ::
      ("timestamp" | uint32) ::
      ("nodeId" | publicKey) ::
      ("rgbColor" | rgb) ::
      ("alias" | zeropaddedstring(32)) ::
      ("addresses" | listofnodeaddresses) ::
      ("unknownFields" | bytes)

  val nodeAnnouncementCodec: Codec[NodeAnnouncement] = (
    ("signature" | bytes64) ::
      nodeAnnouncementWitnessCodec).as[NodeAnnouncement]

  val channelUpdateChecksumCodec =
    ("chainHash" | bytes32) ::
      ("shortChannelId" | shortchannelid) ::
      (("messageFlags" | byte) >>:~ { messageFlags =>
        ("channelFlags" | byte) ::
          ("cltvExpiryDelta" | cltvExpiryDelta) ::
          ("htlcMinimumMsat" | millisatoshi) ::
          ("feeBaseMsat" | millisatoshi32) ::
          ("feeProportionalMillionths" | uint32) ::
          ("htlcMaximumMsat" | conditional((messageFlags & 1) != 0, millisatoshi))
      })

  val channelUpdateWitnessCodec =
    ("chainHash" | bytes32) ::
      ("shortChannelId" | shortchannelid) ::
      ("timestamp" | uint32) ::
      (("messageFlags" | byte) >>:~ { messageFlags =>
        ("channelFlags" | byte) ::
          ("cltvExpiryDelta" | cltvExpiryDelta) ::
          ("htlcMinimumMsat" | millisatoshi) ::
          ("feeBaseMsat" | millisatoshi32) ::
          ("feeProportionalMillionths" | uint32) ::
          ("htlcMaximumMsat" | conditional((messageFlags & 1) != 0, millisatoshi)) ::
          ("unknownFields" | bytes)
      })

  val channelUpdateCodec: Codec[ChannelUpdate] = (
    ("signature" | bytes64) ::
      channelUpdateWitnessCodec).as[ChannelUpdate]

  val encodedShortChannelIdsCodec: Codec[EncodedShortChannelIds] =
    discriminated[EncodedShortChannelIds].by(byte)
      .\(0) {
        case a@EncodedShortChannelIds(_, Nil) => a // empty list is always encoded with encoding type 'uncompressed' for compatibility with other implementations
        case a@EncodedShortChannelIds(EncodingType.UNCOMPRESSED, _) => a
      }((provide[EncodingType](EncodingType.UNCOMPRESSED) :: list(shortchannelid)).as[EncodedShortChannelIds])
      .\(1) {
        case a@EncodedShortChannelIds(EncodingType.COMPRESSED_ZLIB, _) => a
      }((provide[EncodingType](EncodingType.COMPRESSED_ZLIB) :: zlib(list(shortchannelid))).as[EncodedShortChannelIds])


  val queryShortChannelIdsCodec: Codec[QueryShortChannelIds] = {
    Codec(
      ("chainHash" | bytes32) ::
        ("shortChannelIds" | variableSizeBytes(uint16, encodedShortChannelIdsCodec)) ::
        ("tlvStream" | QueryShortChannelIdsTlv.codec)
    ).as[QueryShortChannelIds]
  }

  val replyShortChanelIdsEndCodec: Codec[ReplyShortChannelIdsEnd] = (
    ("chainHash" | bytes32) ::
      ("complete" | byte)
    ).as[ReplyShortChannelIdsEnd]

  val queryChannelRangeCodec: Codec[QueryChannelRange] = {
    Codec(
      ("chainHash" | bytes32) ::
        ("firstBlockNum" | uint32) ::
        ("numberOfBlocks" | uint32) ::
        ("tlvStream" | QueryChannelRangeTlv.codec)
    ).as[QueryChannelRange]
  }

  val replyChannelRangeCodec: Codec[ReplyChannelRange] = {
    Codec(
      ("chainHash" | bytes32) ::
        ("firstBlockNum" | uint32) ::
        ("numberOfBlocks" | uint32) ::
        ("complete" | byte) ::
        ("shortChannelIds" | variableSizeBytes(uint16, encodedShortChannelIdsCodec)) ::
        ("tlvStream" | ReplyChannelRangeTlv.codec)
    ).as[ReplyChannelRange]
  }

  val gossipTimestampFilterCodec: Codec[GossipTimestampFilter] = (
    ("chainHash" | bytes32) ::
      ("firstTimestamp" | uint32) ::
      ("timestampRange" | uint32)
    ).as[GossipTimestampFilter]

  // NB: blank lines to minimize merge conflicts
  val payToOpenRequestCodec: Codec[PayToOpenRequest] = (
    ("chainHash" | bytes32) ::
      ("fundingSatoshis" | satoshi) ::
      ("pushMsat" | millisatoshi) ::
      ("feeSatoshis" | satoshi) ::
      ("paymentHash" | bytes32) ::
      ("feeThresholdSatoshis" | satoshi) ::
      ("feeProportionalMillionths" | uint32) ::
      ("expireAt" | uint32) ::
      ("htlc_opt" | optional(bool(8), updateAddHtlcCodec))).as[PayToOpenRequest]

  val payToOpenResponseCodec: Codec[PayToOpenResponse] = (
    ("chainHash" | bytes32) ::
      ("paymentHash" | bytes32) ::
      ("paymentPreimage" | bytes32)).as[PayToOpenResponse]
  //
  val swapInRequestCodec: Codec[SwapInRequest] =
    ("channelId" | bytes32).as[SwapInRequest]

  val swapInResponseCodec: Codec[SwapInResponse] = (
    ("channelId" | bytes32) ::
      ("bitcoinAddress" | variableSizeBytes(uint16, utf8))
    ).as[SwapInResponse]

  val swapInPendingCodec: Codec[SwapInPending] = (
    ("bitcoinAddress" | variableSizeBytes(uint16, utf8)) ::
      ("amount" | satoshi)
    ).as[SwapInPending]

  val swapInConfirmedCodec: Codec[SwapInConfirmed] = (
    ("bitcoinAddress" | variableSizeBytes(uint16, utf8)) ::
      ("amount" | millisatoshi)
    ).as[SwapInConfirmed]
  //
  val swapOutRequestCodec: Codec[SwapOutRequest] = (
    ("chainHash" | bytes32) ::
      ("amountSatoshis" | satoshi) ::
      ("bitcoinAddress" | variableSizeBytes(uint16, utf8)) ::
      ("feeratePerKw" | uint32)
    ).as[SwapOutRequest]

  val swapOutResponseCodec: Codec[SwapOutResponse] = (
    ("chainHash" | bytes32) ::
      ("amountSatoshis" | satoshi) ::
      ("feeSatoshis" | satoshi) ::
      ("paymentRequest" | variableSizeBytes(uint16, utf8))
    ).as[SwapOutResponse]
  //

  //

  //

  val lightningMessageCodec = discriminated[LightningMessage].by(uint16)
    .typecase(16, initCodec)
    .typecase(17, errorCodec)
    .typecase(18, pingCodec)
    .typecase(19, pongCodec)
    .typecase(32, openChannelCodec)
    .typecase(33, acceptChannelCodec)
    .typecase(34, fundingCreatedCodec)
    .typecase(35, fundingSignedCodec)
    .typecase(36, fundingLockedCodec)
    .typecase(38, shutdownCodec)
    .typecase(39, closingSignedCodec)
    .typecase(128, updateAddHtlcCodec)
    .typecase(130, updateFulfillHtlcCodec)
    .typecase(131, updateFailHtlcCodec)
    .typecase(132, commitSigCodec)
    .typecase(133, revokeAndAckCodec)
    .typecase(134, updateFeeCodec)
    .typecase(135, updateFailMalformedHtlcCodec)
    .typecase(136, channelReestablishCodec)
    .typecase(256, channelAnnouncementCodec)
    .typecase(257, nodeAnnouncementCodec)
    .typecase(258, channelUpdateCodec)
    .typecase(259, announcementSignaturesCodec)
    .typecase(261, queryShortChannelIdsCodec)
    .typecase(262, replyShortChanelIdsEndCodec)
    .typecase(263, queryChannelRangeCodec)
    .typecase(264, replyChannelRangeCodec)
    .typecase(265, gossipTimestampFilterCodec)
  // NB: blank lines to minimize merge conflicts
    .typecase(35001, payToOpenRequestCodec)
    .typecase(35003, payToOpenResponseCodec)
  //
    .typecase(35005, swapInPendingCodec)
    .typecase(35007, swapInRequestCodec)
    .typecase(35009, swapInResponseCodec)
    .typecase(35015, swapInConfirmedCodec)
  //
    .typecase(35011, swapOutRequestCodec)
    .typecase(35013, swapOutResponseCodec)
  //

  //

  //

  val meteredLightningMessageCodec = Codec[LightningMessage](
    (msg: LightningMessage) => KamonExt.time(Metrics.EncodeDuration.withTag(Tags.MessageType, msg.getClass.getSimpleName))(lightningMessageCodec.encode(msg)),
    (bits: BitVector) => {
      // this is a bit more involved, because we don't know beforehand what the type of the message will be
      val begin = System.nanoTime()
      val res = lightningMessageCodec.decode(bits)
      val end = System.nanoTime()
      val messageType = res match {
        case Attempt.Successful(decoded) => decoded.value.getClass.getSimpleName
        case Attempt.Failure(_) => "unknown"
      }
      Metrics.DecodeDuration.withTag(Tags.MessageType, messageType).record(end - begin)
      res
    }
  )

}<|MERGE_RESOLUTION|>--- conflicted
+++ resolved
@@ -64,35 +64,9 @@
     ("channelId" | bytes32) ::
       ("nextLocalCommitmentNumber" | uint64overflow) ::
       ("nextRemoteRevocationNumber" | uint64overflow) ::
-<<<<<<< HEAD
-      ("yourLastPerCommitmentSecret" | optional(bitsRemaining, privateKey)) ::
-      ("myCurrentPerCommitmentPoint" | optional(bitsRemaining, publicKey)) ::
+      ("yourLastPerCommitmentSecret" | privateKey) ::
+      ("myCurrentPerCommitmentPoint" | publicKey) ::
       ("channelData" | channeldataoptional)).as[ChannelReestablish]
-
-  // Legacy nodes may encode an empty upfront_shutdown_script (0x0000) even if we didn't advertise support for option_upfront_shutdown_script.
-  // To allow extending all messages with TLV streams, the upfront_shutdown_script field was made mandatory in https://github.com/lightningnetwork/lightning-rfc/pull/714.
-  // This codec decodes both legacy and new versions, while always encoding with an upfront_shutdown_script (of length 0 if none actually provided).
-  private val shutdownScriptGuard = Codec[Boolean](
-    // Similar to bitsRemaining but encodes 0x0000 for an empty upfront_shutdown_script.
-    (included: Boolean) => if (included) Attempt.Successful(BitVector.empty) else Attempt.Successful(hex"0000".bits),
-    // Bolt 2 specifies that upfront_shutdown_scripts must be P2PKH/P2SH or segwit-v0 P2WPK/P2WSH.
-    // The length of such scripts will always start with 0x00.
-    // On top of that, since TLV records start with a varint, a TLV stream will never start with 0x00 unless the spec
-    // assigns TLV type 0 to a new record. If that happens, that record should be the upfront_shutdown_script to allow
-    // easy backwards-compatibility (as proposed here: https://github.com/lightningnetwork/lightning-rfc/pull/714).
-    // That means we can discriminate on byte 0x00 to know whether we're decoding an upfront_shutdown_script or a TLV
-    // stream.
-    (b: BitVector) => Attempt.successful(DecodeResult(b.startsWith(hex"00".bits), b))
-  )
-
-  private def emptyToNone(script: Option[ByteVector]): Option[ByteVector] = script match {
-    case Some(s) if s.nonEmpty => script
-    case _ => None
-  }
-=======
-      ("yourLastPerCommitmentSecret" | privateKey) ::
-      ("myCurrentPerCommitmentPoint" | publicKey)).as[ChannelReestablish]
->>>>>>> e7ac433a
 
   val openChannelCodec: Codec[OpenChannel] = (
     ("chainHash" | bytes32) ::
