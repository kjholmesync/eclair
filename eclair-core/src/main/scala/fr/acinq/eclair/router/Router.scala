package fr.acinq.eclair.router

import java.io.StringWriter

import akka.actor.{ActorRef, FSM, Props, Terminated}
import akka.pattern.pipe
import fr.acinq.bitcoin.BinaryData
import fr.acinq.bitcoin.Crypto.PublicKey
import fr.acinq.bitcoin.Script.{pay2wsh, write}
import fr.acinq.eclair._
import fr.acinq.eclair.blockchain._
import fr.acinq.eclair.channel._
import fr.acinq.eclair.crypto.TransportHandler
import fr.acinq.eclair.io.Peer
import fr.acinq.eclair.payment.PaymentRequest.ExtraHop
import fr.acinq.eclair.transactions.Scripts
import fr.acinq.eclair.wire._
import org.jgrapht.alg.shortestpath.DijkstraShortestPath
import org.jgrapht.ext._
import org.jgrapht.graph.{DefaultDirectedGraph, DefaultEdge, SimpleGraph}

import scala.collection.JavaConversions._
import scala.collection.immutable.Queue
import scala.compat.Platform
import scala.concurrent.duration._
import scala.concurrent.{ExecutionContext, Future}
import scala.util.{Random, Success, Try}

// @formatter:off

case class ChannelDesc(id: Long, a: PublicKey, b: PublicKey)
case class Hop(nodeId: PublicKey, nextNodeId: PublicKey, lastUpdate: ChannelUpdate)
case class RouteRequest(source: PublicKey, target: PublicKey, assistedRoutes: Seq[Seq[ExtraHop]] = Nil, ignoreNodes: Set[PublicKey] = Set.empty, ignoreChannels: Set[Long] = Set.empty)
case class RouteResponse(hops: Seq[Hop], ignoreNodes: Set[PublicKey], ignoreChannels: Set[Long]) { require(hops.size > 0, "route cannot be empty") }
case class ExcludeChannel(desc: ChannelDesc) // this is used when we get a TemporaryChannelFailure, to give time for the channel to recover (note that exclusions are directed)
case class LiftChannelExclusion(desc: ChannelDesc)
case class SendRoutingState(to: ActorRef)
case class Stash(updates: Map[ChannelUpdate, Set[ActorRef]], nodes: Map[NodeAnnouncement, Set[ActorRef]])
case class Rebroadcast(channels: Map[ChannelAnnouncement, Set[ActorRef]], updates: Map[ChannelUpdate, Set[ActorRef]], nodes: Map[NodeAnnouncement, Set[ActorRef]])

case class Data(nodes: Map[PublicKey, NodeAnnouncement],
                  channels: Map[Long, ChannelAnnouncement],
                  updates: Map[ChannelDesc, ChannelUpdate],
                  stash: Stash,
                  rebroadcast: Rebroadcast,
                  awaiting: Map[ChannelAnnouncement, Seq[ActorRef]], // note: this is a seq because we want to preserve order: first actor is the one who we need to send a tcp-ack when validation is done
                  privateChannels: Map[Long, PublicKey], // short_channel_id -> node_id
                  privateUpdates: Map[ChannelDesc, ChannelUpdate],
                  excludedChannels: Set[ChannelDesc], // those channels are temporarily excluded from route calculation, because their node returned a TemporaryChannelFailure
                  sendStateWaitlist: Queue[ActorRef],
                  sendingState: Set[ActorRef])

sealed trait State
case object NORMAL extends State

case object TickBroadcast
case object TickPruneStaleChannels

// @formatter:on

/**
  * Created by PM on 24/05/2016.
  */

class Router(nodeParams: NodeParams, watcher: ActorRef) extends FSM[State, Data] {

  import Router._

  import ExecutionContext.Implicits.global

  context.system.eventStream.subscribe(self, classOf[LocalChannelUpdate])
  context.system.eventStream.subscribe(self, classOf[LocalChannelDown])

  setTimer(TickBroadcast.toString, TickBroadcast, nodeParams.routerBroadcastInterval, repeat = true)
  setTimer(TickPruneStaleChannels.toString, TickPruneStaleChannels, 1 hour, repeat = true)

  val db = nodeParams.networkDb

  // Note: It is possible that some channels have been closed while we were shutdown. Since we are directly loading channels
  // in memory without checking they are still alive, we may advertise closed channels if someone connects to us right after
  // startup. That being said, if we stay down long enough that a significant numbers of channels are closed, there is a chance
  // other peers forgot about us in the meantime.
  {
    log.info("loading network announcements from db...")
    val channels = db.listChannels()
    val nodes = db.listNodes()
    val updates = db.listChannelUpdates()

    val initChannels = channels.keys.map(c => (c.shortChannelId -> c)).toMap
    val initChannelUpdates = updates.map(u => (getDesc(u, initChannels(u.shortChannelId)) -> u)).toMap
    val initNodes = nodes.map(n => (n.nodeId -> n)).toMap

    // we immediately prune the db (maybe eclair was stopped for a long time)
    val d = prune(
      Data(initNodes, initChannels, initChannelUpdates, Stash(Map.empty, Map.empty), rebroadcast = Rebroadcast(channels = Map.empty, updates = Map.empty, nodes = Map.empty), awaiting = Map.empty, privateChannels = Map.empty, privateUpdates = Map.empty, excludedChannels = Set.empty, sendStateWaitlist = Queue.empty, sendingState = Set.empty),
      cleanDb = true)

    // send events for remaining channels/nodes
    d.channels.values.foreach(c => context.system.eventStream.publish(ChannelDiscovered(c, channels(c)._2)))
    d.nodes.values.foreach(n => context.system.eventStream.publish(NodeDiscovered(n)))

    // watch the funding tx of all these channels
    // note: some of them may already have been spent, in that case we will receive the watch event immediately
    d.channels.values.foreach { c =>
      val txid = channels(c)._1
      val (_, _, outputIndex) = fromShortId(c.shortChannelId)
      val fundingOutputScript = write(pay2wsh(Scripts.multiSig2of2(PublicKey(c.bitcoinKey1), PublicKey(c.bitcoinKey2))))
      watcher ! WatchSpentBasic(self, txid, outputIndex, fundingOutputScript, BITCOIN_FUNDING_EXTERNAL_CHANNEL_SPENT(c.shortChannelId))
    }

    log.info("loaded from db: channels={} nodes={} updates={}", d.channels.size, d.nodes.size, d.updates.size)
    startWith(NORMAL, d)
  }

  when(NORMAL) {
    case Event(LocalChannelUpdate(_, _, shortChannelId, remoteNodeId, channelAnnouncement_opt, u), d: Data) =>
      d.channels.get(shortChannelId) match {
        case Some(_) =>
          // channel has already been announced and router knows about it, we can process the channel_update
          stay using handle(u, self, d)
        case None =>
          channelAnnouncement_opt match {
            case Some(c) if d.awaiting.contains(c) =>
              // channel is currently beeing verified, we can process the channel_update right away (it will be stashed)
              stay using handle(u, self, d)
            case Some(c) =>
              // channel wasn't announced but here is the announcement, we will process it *before* the channel_update
              watcher ! ValidateRequest(c)
              val d1 = d.copy(awaiting = d.awaiting + (c -> Nil)) // no origin
              stay using handle(u, self, d1)
            case None if d.privateChannels.contains(shortChannelId) =>
              // channel isn't announced but we already know about it, we can process the channel_update
              stay using handle(u, self, d)
            case None =>
              // channel isn't announced and we never heard of it (maybe it is a private channel or maybe it is a public channel that doesn't yet have 6 confirmations)
              // let's create a corresponding private channel and process the channel_update
              log.info("adding unannounced local channel to remote={} shortChannelId={}", remoteNodeId, shortChannelId.toHexString)
              stay using handle(u, self, d.copy(privateChannels = d.privateChannels + (shortChannelId -> remoteNodeId)))
          }
      }

    case Event(LocalChannelDown(_, channelId, shortChannelId, _), d: Data) =>
      log.debug("removed local channel_update for channelId={} shortChannelId={}", channelId, shortChannelId.toHexString)
      stay using d.copy(privateChannels = d.privateChannels - shortChannelId, privateUpdates = d.privateUpdates.filterKeys(_.id != shortChannelId))

    case Event(SendRoutingState(remote), d: Data) =>
      if (d.sendingState.size > 3) {
        log.info("received request to send announcements to {}, already sending state to {} peers, adding to wait list (waiting={})", remote, d.sendingState.size, d.sendStateWaitlist.size)
        context watch remote
        stay using d.copy(sendStateWaitlist = d.sendStateWaitlist :+ remote)
      } else stay using sendState(remote, d)

    case Event(Terminated(actor), d: Data) if d.sendingState.contains(actor) =>
      log.info("done sending announcements to a peer, freeing slot (waiting={})", d.sendStateWaitlist.size)
      val d1 = d.copy(sendingState = d.sendingState - actor)
      d.sendStateWaitlist.dequeueOption match {
<<<<<<< HEAD
        case Some((remote, sendStateWaitlist1)) => stay using sendState(remote, d1.copy(sendStateWaitlist = sendStateWaitlist1))
=======
        case Some((remote, sendStateWaitlist1)) =>
          context unwatch remote
          stay using handleSendState(remote, d1.copy(sendStateWaitlist = sendStateWaitlist1))
>>>>>>> 226aeb56
        case None => stay using d1
      }

    case Event(Terminated(actor), d: Data) if d.sendStateWaitlist.contains(actor) =>
      // note: 'contains' and 'filter' operations are expensive on a queue, but its size should be very small (maybe even capped?)
      log.info("peer={} died, removing from wait list (waiting={})", actor, d.sendStateWaitlist.size - 1)
      stay using d.copy(sendStateWaitlist = d.sendStateWaitlist filterNot (_ == actor))

    case Event(c: ChannelAnnouncement, d) =>
      log.debug("received channel announcement for shortChannelId={} nodeId1={} nodeId2={} from {}", c.shortChannelId.toHexString, c.nodeId1, c.nodeId2, sender)
      if (d.channels.contains(c.shortChannelId)) {
        sender ! TransportHandler.ReadAck(c)
        log.debug("ignoring {} (duplicate)", c)
        stay
      } else if (d.awaiting.contains(c)) {
        sender ! TransportHandler.ReadAck(c)
        log.debug("ignoring {} (being verified)", c)
        // adding the sender to the list of origins so that we don't send back the same announcement to this peer later
        val origins = d.awaiting(c) :+ sender
        stay using d.copy(awaiting = d.awaiting + (c -> origins))
      } else if (!Announcements.checkSigs(c)) {
        sender ! TransportHandler.ReadAck(c)
        log.warning("bad signature for announcement {}", c)
        sender ! Error(Peer.CHANNELID_ZERO, "bad announcement sig!!!".getBytes())
        stay
      } else {
        log.info("validating shortChannelId={}", c.shortChannelId.toHexString)
        watcher ! ValidateRequest(c)
        // we don't acknowledge the message just yet
        stay using d.copy(awaiting = d.awaiting + (c -> Seq(sender)))
      }

    case Event(v@ValidateResult(c, _, _, _), d0) =>
      d0.awaiting.get(c) match {
        case Some(origin +: others) => origin ! TransportHandler.ReadAck(c) // now we can acknowledge the message, we only need to do it for the first peer that sent us the announcement
        case _ => ()
      }
      log.info("got validation result for shortChannelId={} (awaiting={} stash.nodes={} stash.updates={})", c.shortChannelId.toHexString, d0.awaiting.size, d0.stash.nodes.size, d0.stash.updates.size)
      val success = v match {
        case ValidateResult(c, _, _, Some(t)) =>
          log.warning("validation failure for shortChannelId={} reason={}", c.shortChannelId.toHexString, t.getMessage)
          false
        case ValidateResult(c, Some(tx), true, None) =>
          // TODO: blacklisting
          val (_, _, outputIndex) = fromShortId(c.shortChannelId)
          // let's check that the output is indeed a P2WSH multisig 2-of-2 of nodeid1 and nodeid2)
          val fundingOutputScript = write(pay2wsh(Scripts.multiSig2of2(PublicKey(c.bitcoinKey1), PublicKey(c.bitcoinKey2))))
          if (tx.txOut.size < outputIndex + 1) {
            log.error("invalid script for shortChannelId={}: txid={} does not have outputIndex={} ann={}", c.shortChannelId.toHexString, tx.txid, outputIndex, c)
            false
          } else if (fundingOutputScript != tx.txOut(outputIndex).publicKeyScript) {
            log.error("invalid script for shortChannelId={} txid={} ann={}", c.shortChannelId.toHexString, tx.txid, c)
            false
          } else {
            watcher ! WatchSpentBasic(self, tx, outputIndex, BITCOIN_FUNDING_EXTERNAL_CHANNEL_SPENT(c.shortChannelId))
            // TODO: check feature bit set
            log.debug("added channel channelId={}", c.shortChannelId.toHexString)
            val capacity = tx.txOut(outputIndex).amount
            context.system.eventStream.publish(ChannelDiscovered(c, capacity))
            db.addChannel(c, tx.txid, capacity)

            // in case we just validated our first local channel, we announce the local node
            // note that this will also make sure we always update our node announcement on restart (eg: alias, color), because
            // even if we had stored a previous announcement, it would be overridden by this more recent one
            if (!d0.nodes.contains(nodeParams.nodeId) && isRelatedTo(c, nodeParams.nodeId)) {
              log.info("first local channel validated, announcing local node")
              val nodeAnn = Announcements.makeNodeAnnouncement(nodeParams.privateKey, nodeParams.alias, nodeParams.color, nodeParams.publicAddresses)
              self ! nodeAnn
            }
            true
          }
        case ValidateResult(c, Some(tx), false, None) =>
          // TODO: vulnerability if they flood us with spent funding tx?
          log.warning("ignoring shortChannelId={} tx={} (funding tx not found in utxo)", c.shortChannelId.toHexString, tx.txid)
          // there may be a record if we have just restarted
          db.removeChannel(c.shortChannelId)
          false
        case ValidateResult(c, None, _, None) =>
          // TODO: blacklist?
          log.warning("could not retrieve tx for shortChannelId={}", c.shortChannelId.toHexString)
          false
      }

      // we also reprocess node and channel_update announcements related to channels that were just analyzed
      val reprocessUpdates = d0.stash.updates.filterKeys(u => u.shortChannelId == c.shortChannelId)
      val reprocessNodes = d0.stash.nodes.filterKeys(n => isRelatedTo(c, n.nodeId))
      // and we remove the reprocessed messages from the stash
      val stash1 = d0.stash.copy(updates = d0.stash.updates -- reprocessUpdates.keys, nodes = d0.stash.nodes -- reprocessNodes.keys)
      // we remove channel from awaiting map
      val awaiting1 = d0.awaiting - c
      if (success) {
        val d1 = d0.copy(
          channels = d0.channels + (c.shortChannelId -> c),
          privateChannels = d0.privateChannels - c.shortChannelId, // we remove fake announcements that we may have made before
          rebroadcast = d0.rebroadcast.copy(channels = d0.rebroadcast.channels + (c -> d0.awaiting.getOrElse(c, Nil).toSet)), // we also add the newly validated channels to the rebroadcast queue
          stash = stash1,
          awaiting = awaiting1)
        // we only reprocess updates and nodes if validation succeeded
        val d2 = reprocessUpdates.foldLeft(d1) {
          case (d, (u, origins)) => origins.foldLeft(d) { case (d, origin) => handle(u, origin, d) } // we reprocess the same channel_update for every origin (to preserve origin information)
        }
        val d3 = reprocessNodes.foldLeft(d2) {
          case (d, (n, origins)) => origins.foldLeft(d) { case (d, origin) => handle(n, origin, d) } // we reprocess the same node_announcement for every origins (to preserve origin information)
        }
        stay using d3
      } else {
        stay using d0.copy(stash = stash1, awaiting = awaiting1)
      }

    case Event(n: NodeAnnouncement, d: Data) =>
      if (sender != self) sender ! TransportHandler.ReadAck(n)
      log.debug("received node announcement for nodeId={} from {}", n.nodeId, sender)
      stay using handle(n, sender, d)

    case Event(u: ChannelUpdate, d: Data) =>
      sender ! TransportHandler.ReadAck(u)
      log.debug("received channel update for shortChannelId={} from {}", u.shortChannelId.toHexString, sender)
      stay using handle(u, sender, d)

    case Event(WatchEventSpentBasic(BITCOIN_FUNDING_EXTERNAL_CHANNEL_SPENT(shortChannelId)), d)
      if d.channels.contains(shortChannelId) =>
      val lostChannel = d.channels(shortChannelId)
      log.info("funding tx of channelId={} has been spent", shortChannelId.toHexString)
      // we need to remove nodes that aren't tied to any channels anymore
      val channels1 = d.channels - lostChannel.shortChannelId
      val lostNodes = Seq(lostChannel.nodeId1, lostChannel.nodeId2).filterNot(nodeId => hasChannels(nodeId, channels1.values))
      // let's clean the db and send the events
      log.info("pruning shortChannelId={} (spent)", shortChannelId.toHexString)
      db.removeChannel(shortChannelId) // NB: this also removes channel updates
      context.system.eventStream.publish(ChannelLost(shortChannelId))
      lostNodes.foreach {
        case nodeId =>
          log.info("pruning nodeId={} (spent)", nodeId)
          db.removeNode(nodeId)
          context.system.eventStream.publish(NodeLost(nodeId))
      }
      stay using d.copy(nodes = d.nodes -- lostNodes, channels = d.channels - shortChannelId, updates = d.updates.filterKeys(_.id != shortChannelId))

    case Event(TickBroadcast, d) =>
      if (d.rebroadcast.channels.isEmpty && d.rebroadcast.updates.isEmpty && d.rebroadcast.nodes.isEmpty) {
        stay
      } else {
        log.info("broadcasting routing messages: channels={} updates={} nodes={}", d.rebroadcast.channels.size, d.rebroadcast.updates.size, d.rebroadcast.nodes.size)
        context.actorSelection(context.system / "*" / "switchboard") ! d.rebroadcast
        stay using d.copy(rebroadcast = Rebroadcast(channels = Map.empty, updates = Map.empty, nodes = Map.empty))
      }

    case Event(TickPruneStaleChannels, d) => stay using prune(d, cleanDb = true)

    case Event(ExcludeChannel(desc@ChannelDesc(shortChannelId, nodeId, _)), d) =>
      val banDuration = nodeParams.channelExcludeDuration
      log.info("excluding shortChannelId={} from nodeId={} for duration={}", shortChannelId.toHexString, nodeId, banDuration)
      context.system.scheduler.scheduleOnce(banDuration, self, LiftChannelExclusion(desc))
      stay using d.copy(excludedChannels = d.excludedChannels + desc)

    case Event(LiftChannelExclusion(desc@ChannelDesc(shortChannelId, nodeId, _)), d) =>
      log.info("reinstating shortChannelId={} from nodeId={}", shortChannelId.toHexString, nodeId)
      stay using d.copy(excludedChannels = d.excludedChannels - desc)

    case Event('nodes, d) =>
      sender ! d.nodes.values
      stay

    case Event('channels, d) =>
      sender ! d.channels.values
      stay

    case Event('updates, d) =>
      sender ! (d.updates ++ d.privateUpdates).values
      stay

    case Event('updatesMap, d) =>
      sender ! (d.updates ++ d.privateUpdates)
      stay

    case Event('dot, d) =>
      graph2dot(d.nodes, d.channels) pipeTo sender
      stay

    case Event(RouteRequest(start, end, assistedRoutes, ignoreNodes, ignoreChannels), d) =>
      // we convert extra routing info provided in the payment request to fake channel_update
      // it has precedence over all other channel_updates we know
      val assistedUpdates = assistedRoutes.flatMap(toFakeUpdates(_, end))
      // we add them to the private channel_updates
      val updates0 = d.privateUpdates ++ assistedUpdates
      // we add them to the publicly-announced updates (order matters!! local/assisted channel_updates will override channel_updates received by the network)
      val updates1 = d.updates ++ updates0
      // we then filter out the currently excluded channels
      val updates2 = updates1 -- d.excludedChannels
      // we also filter out disabled channels, and channels/nodes that are blacklisted for this particular request
      val updates3 = filterUpdates(updates2, ignoreNodes, ignoreChannels)
      log.info("finding a route {}->{} with ignoreNodes={} ignoreChannels={}", start, end, ignoreNodes.map(_.toBin).mkString(","), ignoreChannels.map(_.toHexString).mkString(","))
      findRoute(start, end, updates3).map(r => RouteResponse(r, ignoreNodes, ignoreChannels)) pipeTo sender
      stay
  }

  initialize()

  def handle(n: NodeAnnouncement, origin: ActorRef, d: Data): Data =
    if (d.stash.nodes.contains(n)) {
      log.debug("ignoring {} (already stashed)", n)
      val origins = d.stash.nodes(n) + origin
      d.copy(stash = d.stash.copy(nodes = d.stash.nodes + (n -> origins)))
    } else if (d.rebroadcast.nodes.contains(n)) {
      log.debug("ignoring {} (pending rebroadcast)", n)
      val origins = d.rebroadcast.nodes(n) + origin
      d.copy(rebroadcast = d.rebroadcast.copy(nodes = d.rebroadcast.nodes + (n -> origins)))
    } else if (d.nodes.contains(n.nodeId) && d.nodes(n.nodeId).timestamp >= n.timestamp) {
      log.debug("ignoring {} (old timestamp or duplicate)", n)
      d
    } else if (!Announcements.checkSig(n)) {
      log.warning("bad signature for {}", n)
      origin ! Error(Peer.CHANNELID_ZERO, "bad announcement sig!!!".getBytes())
      d
    } else if (d.nodes.contains(n.nodeId)) {
      log.debug("updated node nodeId={}", n.nodeId)
      context.system.eventStream.publish(NodeUpdated(n))
      db.updateNode(n)
      d.copy(nodes = d.nodes + (n.nodeId -> n), rebroadcast = d.rebroadcast.copy(nodes = d.rebroadcast.nodes + (n -> Set(origin))))
    } else if (d.channels.values.exists(c => isRelatedTo(c, n.nodeId))) {
      log.debug("added node nodeId={}", n.nodeId)
      context.system.eventStream.publish(NodeDiscovered(n))
      db.addNode(n)
      d.copy(nodes = d.nodes + (n.nodeId -> n), rebroadcast = d.rebroadcast.copy(nodes = d.rebroadcast.nodes + (n -> Set(origin))))
    } else if (d.awaiting.keys.exists(c => isRelatedTo(c, n.nodeId))) {
      log.debug("stashing {}", n)
      d.copy(stash = d.stash.copy(nodes = d.stash.nodes + (n -> Set(origin))))
    } else {
      log.debug("ignoring {} (no related channel found)", n)
      // there may be a record if we have just restarted
      db.removeNode(n.nodeId)
      d
    }

  def handle(u: ChannelUpdate, origin: ActorRef, d: Data): Data =
    if (d.channels.contains(u.shortChannelId)) {
      // related channel is already known (note: this means no related channel_update is in the stash)
      val publicChannel = true
      val c = d.channels(u.shortChannelId)
      val desc = getDesc(u, c)
      if (d.rebroadcast.updates.contains(u)) {
        log.debug("ignoring {} (pending rebroadcast)", u)
        val origins = d.rebroadcast.updates(u) + origin
        d.copy(rebroadcast = d.rebroadcast.copy(updates = d.rebroadcast.updates + (u -> origins)))
      } else if (d.updates.contains(desc) && d.updates(desc).timestamp >= u.timestamp) {
        log.debug("ignoring {} (old timestamp or duplicate)", u)
        d
      } else if (!Announcements.checkSig(u, desc.a)) {
        log.warning("bad signature for announcement shortChannelId={} {}", u.shortChannelId.toHexString, u)
        origin ! Error(Peer.CHANNELID_ZERO, "bad announcement sig!!!".getBytes())
        d
      } else if (d.updates.contains(desc)) {
        log.debug("updated channel_update for shortChannelId={} public={} flags={} {}", u.shortChannelId.toHexString, publicChannel, u.flags, u)
        context.system.eventStream.publish(ChannelUpdateReceived(u))
        db.updateChannelUpdate(u)
        d.copy(updates = d.updates + (desc -> u), rebroadcast = d.rebroadcast.copy(updates = d.rebroadcast.updates + (u -> Set(origin))))
      } else {
        log.debug("added channel_update for shortChannelId={} public={} flags={} {}", u.shortChannelId.toHexString, publicChannel, u.flags, u)
        context.system.eventStream.publish(ChannelUpdateReceived(u))
        db.addChannelUpdate(u)
        d.copy(updates = d.updates + (desc -> u), privateUpdates = d.privateUpdates - desc, rebroadcast = d.rebroadcast.copy(updates = d.rebroadcast.updates + (u -> Set(origin))))
      }
    } else if (d.awaiting.keys.exists(c => c.shortChannelId == u.shortChannelId)) {
      // channel is currently being validated
      if (d.stash.updates.contains(u)) {
        log.debug("ignoring {} (already stashed)", u)
        val origins = d.stash.updates(u) + origin
        d.copy(stash = d.stash.copy(updates = d.stash.updates + (u -> origins)))
      } else {
        log.debug("stashing {}", u)
        d.copy(stash = d.stash.copy(updates = d.stash.updates + (u -> Set(origin))))
      }
    } else if (d.privateChannels.contains(u.shortChannelId)) {
      val publicChannel = false
      val remoteNodeId = d.privateChannels(u.shortChannelId)
      val (a, b) = if (Announcements.isNode1(nodeParams.nodeId, remoteNodeId)) (nodeParams.nodeId, remoteNodeId) else (remoteNodeId, nodeParams.nodeId)
      val desc = if (Announcements.isNode1(u.flags)) ChannelDesc(u.shortChannelId, a, b) else ChannelDesc(u.shortChannelId, b, a)
      if (d.updates.contains(desc) && d.updates(desc).timestamp >= u.timestamp) {
        log.debug("ignoring {} (old timestamp or duplicate)", u)
        d
      } else if (!Announcements.checkSig(u, desc.a)) {
        log.warning("bad signature for announcement shortChannelId={} {}", u.shortChannelId.toHexString, u)
        origin ! Error(Peer.CHANNELID_ZERO, "bad announcement sig!!!".getBytes())
        d
      } else if (d.privateUpdates.contains(desc)) {
        log.debug("updated channel_update for shortChannelId={} public={} flags={} {}", u.shortChannelId.toHexString, publicChannel, u.flags, u)
        context.system.eventStream.publish(ChannelUpdateReceived(u))
        d.copy(privateUpdates = d.privateUpdates + (desc -> u))
      } else {
        log.debug("added channel_update for shortChannelId={} public={} flags={} {}", u.shortChannelId.toHexString, publicChannel, u.flags, u)
        context.system.eventStream.publish(ChannelUpdateReceived(u))
        d.copy(privateUpdates = d.privateUpdates + (desc -> u))
      }
    } else {
      log.debug("ignoring announcement {} (unknown channel)", u)
      d
    }

  def sendState(remote: ActorRef, d: Data): Data = {
    // we send only pruned data, but without modifying our state or the database
    val pruned = prune(d, cleanDb = false)
    log.info(s"sending all pruned announcements to $remote: channels=${d.channels.size}->${pruned.channels.size} nodes=${d.nodes.size}->${pruned.nodes.size} updates=${d.updates.size}->${pruned.updates.size} (after pruning)")
    val batch = pruned.channels.values ++ pruned.nodes.values ++ pruned.updates.values
    // we group and add delays to leave room for channel messages
    val actor = context.actorOf(ThrottleForwarder.props(remote, batch, 100, 100 millis))
    context watch actor
    d.copy(sendingState = d.sendingState + actor)
  }

  def prune(d: Data, cleanDb: Boolean): Data = {
    // first we select channels that we will prune
    val staleChannels = getStaleChannels(d.channels.values, d.updates.values)
    // then we clean up the related channel updates
    val staleUpdates = d.updates.keys.filter(desc => staleChannels.contains(desc.id))
    // finally we remove nodes that aren't tied to any channels anymore
    val channels1 = d.channels -- staleChannels
    val staleNodes = d.nodes.keys.filterNot(nodeId => hasChannels(nodeId, channels1.values))
    if (cleanDb) {
      // let's clean the db and send the events
      staleChannels.foreach {
        case shortChannelId =>
          log.info("pruning shortChannelId={} (stale)", shortChannelId.toHexString)
          db.removeChannel(shortChannelId) // NB: this also removes channel updates
          context.system.eventStream.publish(ChannelLost(shortChannelId))
      }
      staleNodes.foreach {
        case nodeId =>
          log.info("pruning nodeId={} (stale)", nodeId)
          db.removeNode(nodeId)
          context.system.eventStream.publish(NodeLost(nodeId))
      }
    }
    d.copy(nodes = d.nodes -- staleNodes, channels = channels1, updates = d.updates -- staleUpdates)
  }

}

object Router {

  def props(nodeParams: NodeParams, watcher: ActorRef) = Props(new Router(nodeParams, watcher))

  def toFakeUpdate(extraHop: ExtraHop): ChannelUpdate =
  // the `direction` bit in flags will not be accurate but it doesn't matter because it is not used
  // what matters is that the `disable` bit is 0 so that this update doesn't get filtered out
    ChannelUpdate(signature = "", chainHash = "", extraHop.shortChannelId, Platform.currentTime / 1000, flags = BinaryData("0000"), extraHop.cltvExpiryDelta, htlcMinimumMsat = 0L, extraHop.feeBaseMsat, extraHop.feeProportionalMillionths)

  def toFakeUpdates(extraRoute: Seq[ExtraHop], targetNodeId: PublicKey): Map[ChannelDesc, ChannelUpdate] = {
    // BOLT 11: "For each entry, the pubkey is the node ID of the start of the channel", and the last node is the destination
    val nextNodeIds = extraRoute.map(_.nodeId).drop(1) :+ targetNodeId
    extraRoute.zip(nextNodeIds).map {
      case (extraHop: ExtraHop, nextNodeId) => (ChannelDesc(extraHop.shortChannelId, extraHop.nodeId, nextNodeId) -> toFakeUpdate(extraHop))
    }.toMap
  }

  def getDesc(u: ChannelUpdate, channel: ChannelAnnouncement): ChannelDesc = {
    require(u.flags.data.size == 2, s"invalid flags length ${u.flags.data.size} != 2")
    // the least significant bit tells us if it is node1 or node2
    if (Announcements.isNode1(u.flags)) ChannelDesc(u.shortChannelId, channel.nodeId1, channel.nodeId2) else ChannelDesc(u.shortChannelId, channel.nodeId2, channel.nodeId1)
  }

  def isRelatedTo(c: ChannelAnnouncement, nodeId: PublicKey) = nodeId == c.nodeId1 || nodeId == c.nodeId2

  def hasChannels(nodeId: PublicKey, channels: Iterable[ChannelAnnouncement]): Boolean = channels.exists(c => isRelatedTo(c, nodeId))

  /**
    * Is stale a channel that:
    * (1) is older than 2 weeks (2*7*144 = 2016 blocks)
    * AND
    * (2) has 1 or 2 channel_update and they are older than 2 weeks
    *
    * @param channels
    * @param updates
    * @return
    */
  def getStaleChannels(channels: Iterable[ChannelAnnouncement], updates: Iterable[ChannelUpdate]): Iterable[Long] = {
    // BOLT 7: "nodes MAY prune channels should the timestamp of the latest channel_update be older than 2 weeks (1209600 seconds)"
    // but we don't want to prune brand new channels for which we didn't yet receive a channel update
    val staleThresholdSeconds = Platform.currentTime / 1000 - 1209600
    val staleThresholdBlocks = Globals.blockCount.get() - 2016
    val staleChannels = channels
      .filter(c =>
        fromShortId(c.shortChannelId)._1 < staleThresholdBlocks // consider only channels older than 2 weeks
          && updates.exists(_.shortChannelId == c.shortChannelId) // channel must have updates
          && updates.filter(_.shortChannelId == c.shortChannelId).map(_.timestamp).max < staleThresholdSeconds) // updates are all older than 2 weeks (can have 1 or 2)
    staleChannels.map(_.shortChannelId)
  }

  /**
    * This method is used after a payment failed, and we want to exclude some nodes/channels that we know are failing
    */
  def filterUpdates(updates: Map[ChannelDesc, ChannelUpdate], ignoreNodes: Set[PublicKey], ignoreChannels: Set[Long]) =
    updates.filter { case (desc, u) =>
      !ignoreNodes.contains(desc.a) && !ignoreNodes.contains(desc.b) &&
        !ignoreChannels.contains(desc.id) &&
        Announcements.isEnabled(u.flags)
    }

  def findRouteDijkstra(localNodeId: PublicKey, targetNodeId: PublicKey, channels: Iterable[ChannelDesc]): Seq[ChannelDesc] = {
    if (localNodeId == targetNodeId) throw CannotRouteToSelf
    case class DescEdge(desc: ChannelDesc) extends DefaultEdge
    val g = new DefaultDirectedGraph[PublicKey, DescEdge](classOf[DescEdge])
    Random.shuffle(channels).foreach(d => {
      g.addVertex(d.a)
      g.addVertex(d.b)
      g.addEdge(d.a, d.b, new DescEdge(d))
    })
    Try(Option(DijkstraShortestPath.findPathBetween(g, localNodeId, targetNodeId))) match {
      case Success(Some(path)) => path.getEdgeList.map(_.desc)
      case _ => throw RouteNotFound
    }
  }

  def findRoute(localNodeId: PublicKey, targetNodeId: PublicKey, updates: Map[ChannelDesc, ChannelUpdate])(implicit ec: ExecutionContext): Future[Seq[Hop]] = Future {
    findRouteDijkstra(localNodeId, targetNodeId, updates.keys)
      .map(desc => Hop(desc.a, desc.b, updates(desc)))
  }

  def graph2dot(nodes: Map[PublicKey, NodeAnnouncement], channels: Map[Long, ChannelAnnouncement])(implicit ec: ExecutionContext): Future[String] = Future {
    case class DescEdge(channelId: Long) extends DefaultEdge
    val g = new SimpleGraph[PublicKey, DescEdge](classOf[DescEdge])
    channels.foreach(d => {
      g.addVertex(d._2.nodeId1)
      g.addVertex(d._2.nodeId2)
      g.addEdge(d._2.nodeId1, d._2.nodeId2, new DescEdge(d._1))
    })
    val vertexIDProvider = new ComponentNameProvider[PublicKey]() {
      override def getName(nodeId: PublicKey): String = "\"" + nodeId.toString() + "\""
    }
    val edgeLabelProvider = new ComponentNameProvider[DescEdge]() {
      override def getName(e: DescEdge): String = e.channelId.toString
    }
    val vertexAttributeProvider = new ComponentAttributeProvider[PublicKey]() {

      override def getComponentAttributes(nodeId: PublicKey): java.util.Map[String, String] =

        nodes.get(nodeId) match {
          case Some(ann) => Map("label" -> ann.alias, "color" -> ann.rgbColor.toString)
          case None => Map.empty[String, String]
        }
    }
    val exporter = new DOTExporter[PublicKey, DescEdge](vertexIDProvider, null, edgeLabelProvider, vertexAttributeProvider, null)
    val writer = new StringWriter()
    try {
      exporter.exportGraph(g, writer)
      writer.toString
    } finally {
      writer.close()
    }

  }


}<|MERGE_RESOLUTION|>--- conflicted
+++ resolved
@@ -154,13 +154,9 @@
       log.info("done sending announcements to a peer, freeing slot (waiting={})", d.sendStateWaitlist.size)
       val d1 = d.copy(sendingState = d.sendingState - actor)
       d.sendStateWaitlist.dequeueOption match {
-<<<<<<< HEAD
-        case Some((remote, sendStateWaitlist1)) => stay using sendState(remote, d1.copy(sendStateWaitlist = sendStateWaitlist1))
-=======
         case Some((remote, sendStateWaitlist1)) =>
           context unwatch remote
-          stay using handleSendState(remote, d1.copy(sendStateWaitlist = sendStateWaitlist1))
->>>>>>> 226aeb56
+          stay using sendState(remote, d1.copy(sendStateWaitlist = sendStateWaitlist1))
         case None => stay using d1
       }
 
