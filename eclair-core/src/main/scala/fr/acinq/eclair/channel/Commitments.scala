--- conflicted
+++ resolved
@@ -188,12 +188,8 @@
       }
     }
 
-<<<<<<< HEAD
-    val htlcValueInFlight = outgoingHtlcs.map(_.add.amountMsat).sum
-=======
     // NB: we need the `toSeq` because otherwise duplicate amountMsat would be removed (since outgoingHtlcs is a Set).
     val htlcValueInFlight = outgoingHtlcs.toSeq.map(_.add.amountMsat).sum
->>>>>>> fbdb369e
     if (commitments1.remoteParams.maxHtlcValueInFlightMsat < htlcValueInFlight) {
       // TODO: this should be a specific UPDATE error
       return Left(HtlcValueTooHighInFlight(commitments.channelId, maximum = commitments1.remoteParams.maxHtlcValueInFlightMsat, actual = htlcValueInFlight))
@@ -234,12 +230,8 @@
       }
     }
 
-<<<<<<< HEAD
-    val htlcValueInFlight = incomingHtlcs.map(_.add.amountMsat).sum
-=======
     // NB: we need the `toSeq` because otherwise duplicate amountMsat would be removed (since incomingHtlcs is a Set).
     val htlcValueInFlight = incomingHtlcs.toSeq.map(_.add.amountMsat).sum
->>>>>>> fbdb369e
     if (commitments1.localParams.maxHtlcValueInFlightMsat < htlcValueInFlight) {
       throw HtlcValueTooHighInFlight(commitments.channelId, maximum = commitments1.localParams.maxHtlcValueInFlightMsat, actual = htlcValueInFlight)
     }
