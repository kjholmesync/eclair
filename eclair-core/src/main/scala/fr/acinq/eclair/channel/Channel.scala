--- conflicted
+++ resolved
@@ -278,15 +278,12 @@
             localNextHtlcId = 0L, remoteNextHtlcId = 0L,
             remoteNextCommitInfo = Right(randomKey.publicKey), // we will receive their next per-commitment point in the next message, so we temporarily put a random byte array,
             commitInput, ShaChain.init, channelId = channelId)
-<<<<<<< HEAD
+          log.info(s"waiting for them to publish the funding tx for channelId=$channelId fundingTxid=${commitInput.outPoint.txid}")
           if (nodeParams.spv) {
             blockchain ! Hint(new BitcoinjScript(commitments.commitInput.txOut.publicKeyScript))
           }
           blockchain ! WatchSpent(self, commitInput.outPoint.txid, commitInput.outPoint.index.toInt, BITCOIN_FUNDING_SPENT) // TODO: should we wait for an acknowledgment from the watcher?
           blockchain ! WatchConfirmed(self, commitInput.outPoint.txid, nodeParams.minDepthBlocks, BITCOIN_FUNDING_DEPTHOK)
-=======
-          log.info(s"waiting for them to publish the funding tx for channelId=$channelId fundingTxid=${commitInput.outPoint.txid}")
->>>>>>> c6dc33e8
           context.parent ! ChannelIdAssigned(self, temporaryChannelId, channelId) // we notify the peer asap so it knows how to route messages
           context.system.eventStream.publish(ChannelIdAssigned(self, temporaryChannelId, channelId))
           context.system.eventStream.publish(ChannelSignatureReceived(self, commitments))
@@ -1082,15 +1079,11 @@
     // we only care about this event in NORMAL and SHUTDOWN state, and we never unregister to the event stream
     case Event(CurrentBlockCount(_), _) => stay
 
-<<<<<<< HEAD
+    // we only care about this event in NORMAL and SHUTDOWN state, and we never unregister to the event stream
+    case Event(CurrentFeerate(_), _) => stay
+
     // we receive this when we send command to ourselves
     case Event("ok", _) => stay
-=======
-    // we only care about this event in NORMAL and SHUTDOWN state, and we never unregister to the event stream
-    case Event(CurrentFeerate(_), _) => stay
-
-    case Event("ok", _) => stay // noop handler
->>>>>>> c6dc33e8
   }
 
   onTransition {
