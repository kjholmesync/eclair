/*
 * Copyright 2019 ACINQ SAS
 *
 * Licensed under the Apache License, Version 2.0 (the "License");
 * you may not use this file except in compliance with the License.
 * You may obtain a copy of the License at
 *
 *     http://www.apache.org/licenses/LICENSE-2.0
 *
 * Unless required by applicable law or agreed to in writing, software
 * distributed under the License is distributed on an "AS IS" BASIS,
 * WITHOUT WARRANTIES OR CONDITIONS OF ANY KIND, either express or implied.
 * See the License for the specific language governing permissions and
 * limitations under the License.
 */

package fr.acinq.eclair

import java.util.UUID

import akka.testkit.TestProbe
import akka.util.Timeout
import fr.acinq.bitcoin.Crypto.{PrivateKey, PublicKey}
import fr.acinq.bitcoin.{Block, ByteVector32, ByteVector64, Crypto}
import fr.acinq.eclair.TestConstants._
import fr.acinq.eclair.blockchain.TestWallet
import fr.acinq.eclair.channel.{CMD_FORCECLOSE, Register, _}
import fr.acinq.eclair.db._
import fr.acinq.eclair.io.Peer.OpenChannel
import fr.acinq.eclair.payment.PaymentRequest
import fr.acinq.eclair.payment.PaymentRequest.ExtraHop
import fr.acinq.eclair.payment.receive.MultiPartHandler.ReceivePayment
import fr.acinq.eclair.payment.receive.PaymentHandler
import fr.acinq.eclair.payment.send.PaymentInitiator.{SendPaymentRequest, SendPaymentToRouteRequest}
import fr.acinq.eclair.router.RouteCalculationSpec.makeUpdateShort
import fr.acinq.eclair.router.Router.{GetNetworkStats, GetNetworkStatsResponse, PublicChannel}
import fr.acinq.eclair.router.{Announcements, NetworkStats, Router, Stats}
import fr.acinq.eclair.wire.{Color, NodeAnnouncement}
import org.mockito.Mockito
import org.mockito.scalatest.IdiomaticMockito
import org.scalatest.funsuite.FixtureAnyFunSuiteLike
import org.scalatest.{Outcome, ParallelTestExecution}
import scodec.bits._

import scala.concurrent.Await
import scala.concurrent.duration._
import scala.util.Success

class EclairImplSpec extends TestKitBaseClass with FixtureAnyFunSuiteLike with IdiomaticMockito with ParallelTestExecution {
  implicit val timeout: Timeout = Timeout(30 seconds)

  case class FixtureParam(register: TestProbe, router: TestProbe, paymentInitiator: TestProbe, switchboard: TestProbe, paymentHandler: TestProbe, kit: Kit)

  override def withFixture(test: OneArgTest): Outcome = {
    val watcher = TestProbe()
    val paymentHandler = TestProbe()
    val register = TestProbe()
    val commandBuffer = TestProbe()
    val relayer = TestProbe()
    val router = TestProbe()
    val switchboard = TestProbe()
    val paymentInitiator = TestProbe()
    val kit = Kit(
      TestConstants.Alice.nodeParams,
      system,
      watcher.ref,
      paymentHandler.ref,
      register.ref,
      commandBuffer.ref,
      relayer.ref,
      router.ref,
      switchboard.ref,
      paymentInitiator.ref,
      new TestWallet()
    )

    withFixture(test.toNoArgTest(FixtureParam(register, router, paymentInitiator, switchboard, paymentHandler, kit)))
  }

  test("convert fee rate properly") { f =>
    import f._

    val eclair = new EclairImpl(kit)
    val nodeId = PublicKey(hex"030bb6a5e0c6b203c7e2180fb78c7ba4bdce46126761d8201b91ddac089cdecc87")

    // standard conversion
    eclair.open(nodeId, fundingAmount = 10000000L sat, pushAmount_opt = None, fundingFeerateSatByte_opt = Some(5), flags_opt = None, openTimeout_opt = None)
    val open = switchboard.expectMsgType[OpenChannel]
    assert(open.fundingTxFeeratePerKw_opt === Some(1250))

    // check that minimum fee rate of 253 sat/bw is used
    eclair.open(nodeId, fundingAmount = 10000000L sat, pushAmount_opt = None, fundingFeerateSatByte_opt = Some(1), flags_opt = None, openTimeout_opt = None)
    val open1 = switchboard.expectMsgType[OpenChannel]
    assert(open1.fundingTxFeeratePerKw_opt === Some(MinimumFeeratePerKw))
  }

  test("call send with passing correct arguments") { f =>
    import f._

    val eclair = new EclairImpl(kit)
    val nodeId = PublicKey(hex"030bb6a5e0c6b203c7e2180fb78c7ba4bdce46126761d8201b91ddac089cdecc87")

    eclair.send(None, nodeId, 123 msat, ByteVector32.Zeroes, invoice_opt = None)
    val send = paymentInitiator.expectMsgType[SendPaymentRequest]
    assert(send.externalId === None)
    assert(send.recipientNodeId === nodeId)
    assert(send.recipientAmount === 123.msat)
    assert(send.paymentHash === ByteVector32.Zeroes)
    assert(send.paymentRequest === None)
    assert(send.assistedRoutes === Seq.empty)

    // with assisted routes
    val externalId1 = "030bb6a5e0c6b203c7e2180fb78c7ba4bdce46126761d8201b91ddac089cdecc87"
    val hints = List(List(ExtraHop(Bob.nodeParams.nodeId, ShortChannelId("569178x2331x1"), feeBase = 10 msat, feeProportionalMillionths = 1, cltvExpiryDelta = CltvExpiryDelta(12))))
    val invoice1 = PaymentRequest(Block.RegtestGenesisBlock.hash, Some(123 msat), ByteVector32.Zeroes, randomKey, "description", None, None, hints)
    eclair.send(Some(externalId1), nodeId, 123 msat, ByteVector32.Zeroes, invoice_opt = Some(invoice1))
    val send1 = paymentInitiator.expectMsgType[SendPaymentRequest]
    assert(send1.externalId === Some(externalId1))
    assert(send1.recipientNodeId === nodeId)
    assert(send1.recipientAmount === 123.msat)
    assert(send1.paymentHash === ByteVector32.Zeroes)
    assert(send1.paymentRequest === Some(invoice1))
    assert(send1.assistedRoutes === hints)

    // with finalCltvExpiry
    val externalId2 = "487da196-a4dc-4b1e-92b4-3e5e905e9f3f"
    val invoice2 = PaymentRequest("lntb", Some(123 msat), System.currentTimeMillis() / 1000L, nodeId, List(PaymentRequest.MinFinalCltvExpiry(96), PaymentRequest.PaymentHash(ByteVector32.Zeroes), PaymentRequest.Description("description")), ByteVector.empty)
    eclair.send(Some(externalId2), nodeId, 123 msat, ByteVector32.Zeroes, invoice_opt = Some(invoice2))
    val send2 = paymentInitiator.expectMsgType[SendPaymentRequest]
    assert(send2.externalId === Some(externalId2))
    assert(send2.recipientNodeId === nodeId)
    assert(send2.recipientAmount === 123.msat)
    assert(send2.paymentHash === ByteVector32.Zeroes)
    assert(send2.paymentRequest === Some(invoice2))
    assert(send2.finalExpiryDelta === CltvExpiryDelta(96))

    // with custom route fees parameters
    eclair.send(None, nodeId, 123 msat, ByteVector32.Zeroes, invoice_opt = None, feeThreshold_opt = Some(123 sat), maxFeePct_opt = Some(4.20))
    val send3 = paymentInitiator.expectMsgType[SendPaymentRequest]
    assert(send3.externalId === None)
    assert(send3.recipientNodeId === nodeId)
    assert(send3.recipientAmount === 123.msat)
    assert(send3.paymentHash === ByteVector32.Zeroes)
    assert(send3.routeParams.get.maxFeeBase === 123000.msat) // conversion sat -> msat
    assert(send3.routeParams.get.maxFeePct === 4.20)

    val invalidExternalId = "Robert'); DROP TABLE received_payments; DROP TABLE sent_payments; DROP TABLE payments;"
    assertThrows[IllegalArgumentException](Await.result(eclair.send(Some(invalidExternalId), nodeId, 123 msat, ByteVector32.Zeroes), 50 millis))

    val expiredInvoice = invoice2.copy(timestamp = 0L)
    assertThrows[IllegalArgumentException](Await.result(eclair.send(None, nodeId, 123 msat, ByteVector32.Zeroes, invoice_opt = Some(expiredInvoice)), 50 millis))
  }

<<<<<<< HEAD
  ignore("allupdates can filter by nodeId") { f =>
=======
  test("return node announcements") { f =>
    import f._

    val eclair = new EclairImpl(kit)
    val remoteNodeAnn1 = NodeAnnouncement(randomBytes64, Features.empty, 42L, randomKey.publicKey, Color(42, 42, 42), "LN-rocks", Nil)
    val remoteNodeAnn2 = NodeAnnouncement(randomBytes64, Features.empty, 43L, randomKey.publicKey, Color(43, 43, 43), "LN-papers", Nil)
    val allNodes = Seq(
      NodeAnnouncement(randomBytes64, Features.empty, 561L, randomKey.publicKey, Color(0, 0, 0), "some-node", Nil),
      remoteNodeAnn1,
      remoteNodeAnn2,
      NodeAnnouncement(randomBytes64, Features.empty, 1105L, randomKey.publicKey, Color(0, 0, 0), "some-other-node", Nil)
    )

    {
      val fRes = eclair.nodes()
      router.expectMsg(Symbol("nodes"))
      router.reply(allNodes)
      awaitCond(fRes.value match {
        case Some(Success(nodes)) =>
          assert(nodes.toSet === allNodes.toSet)
          true
        case _ => false
      })
    }
    {
      val fRes = eclair.nodes(Some(Set(remoteNodeAnn1.nodeId, remoteNodeAnn2.nodeId)))
      router.expectMsg(Symbol("nodes"))
      router.reply(allNodes)
      awaitCond(fRes.value match {
        case Some(Success(nodes)) =>
          assert(nodes.toSet === Set(remoteNodeAnn1, remoteNodeAnn2))
          true
        case _ => false
      })
    }
    {
      val fRes = eclair.nodes(Some(Set(randomKey.publicKey)))
      router.expectMsg(Symbol("nodes"))
      router.reply(allNodes)
      awaitCond(fRes.value match {
        case Some(Success(nodes)) =>
          assert(nodes.isEmpty)
          true
        case _ => false
      })
    }
  }

  test("allupdates can filter by nodeId") { f =>
>>>>>>> 8ca79817
    import f._

    val (a_priv, b_priv, c_priv, d_priv, e_priv) = (
      PrivateKey(hex"3580a881ac24eb00530a51235c42bcb65424ba121e2e7d910a70fa531a578d21"),
      PrivateKey(hex"f6a353f7a5de654501c3495acde7450293f74d09086c2b7c9a4e524248d0daac"),
      PrivateKey(hex"c2efe0095f9113bc5b9f4140958670a8ea2afc3ed50fb32ea9c809f82b3b0374"),
      PrivateKey(hex"216414970b4216b197a1040367419ad6922f80e8b73ced083e9afe5e6ddd8e4d"),
      PrivateKey(hex"216414970b4216b197a1040367419ad6922f80e8b73ced083e9afe5e6ddd8e4e"))

    val (a, b, c, d, e) = (a_priv.publicKey, b_priv.publicKey, c_priv.publicKey, d_priv.publicKey, e_priv.publicKey)
    val ann_ab = Announcements.makeChannelAnnouncement(Block.RegtestGenesisBlock.hash, ShortChannelId(1), a, b, a, b, ByteVector64.Zeroes, ByteVector64.Zeroes, ByteVector64.Zeroes, ByteVector64.Zeroes)
    val ann_ae = Announcements.makeChannelAnnouncement(Block.RegtestGenesisBlock.hash, ShortChannelId(4), a, e, a, e, ByteVector64.Zeroes, ByteVector64.Zeroes, ByteVector64.Zeroes, ByteVector64.Zeroes)
    val ann_bc = Announcements.makeChannelAnnouncement(Block.RegtestGenesisBlock.hash, ShortChannelId(2), b, c, b, c, ByteVector64.Zeroes, ByteVector64.Zeroes, ByteVector64.Zeroes, ByteVector64.Zeroes)
    val ann_cd = Announcements.makeChannelAnnouncement(Block.RegtestGenesisBlock.hash, ShortChannelId(3), c, d, c, d, ByteVector64.Zeroes, ByteVector64.Zeroes, ByteVector64.Zeroes, ByteVector64.Zeroes)
    val ann_ec = Announcements.makeChannelAnnouncement(Block.RegtestGenesisBlock.hash, ShortChannelId(7), e, c, e, c, ByteVector64.Zeroes, ByteVector64.Zeroes, ByteVector64.Zeroes, ByteVector64.Zeroes)

    assert(Announcements.isNode1(a, b))
    assert(Announcements.isNode1(b, c))

    var channels = scala.collection.immutable.SortedMap.empty[ShortChannelId, PublicChannel]

    List(
      (ann_ab, makeUpdateShort(ShortChannelId(1L), a, b, feeBase = 0 msat, 0, minHtlc = 0 msat, maxHtlc = None, cltvDelta = CltvExpiryDelta(13))),
      (ann_ae, makeUpdateShort(ShortChannelId(4L), a, e, feeBase = 0 msat, 0, minHtlc = 0 msat, maxHtlc = None, cltvDelta = CltvExpiryDelta(12))),
      (ann_bc, makeUpdateShort(ShortChannelId(2L), b, c, feeBase = 1 msat, 0, minHtlc = 0 msat, maxHtlc = None, cltvDelta = CltvExpiryDelta(500))),
      (ann_cd, makeUpdateShort(ShortChannelId(3L), c, d, feeBase = 1 msat, 0, minHtlc = 0 msat, maxHtlc = None, cltvDelta = CltvExpiryDelta(500))),
      (ann_ec, makeUpdateShort(ShortChannelId(7L), e, c, feeBase = 2 msat, 0, minHtlc = 0 msat, maxHtlc = None, cltvDelta = CltvExpiryDelta(12)))
    ).foreach { case (ann, update) =>
      channels = channels + (update.shortChannelId -> PublicChannel(ann, ByteVector32.Zeroes, 100 sat, Some(update.copy(channelFlags = 0)), None, None))
    }

    val mockNetworkDb = mock[NetworkDb](withSettings.lenient()) // on Android listNodes() and removeNode() are not used
    mockNetworkDb.listChannels() returns channels
    mockNetworkDb.listNodes() returns Seq.empty
    Mockito.doNothing().when(mockNetworkDb).removeNode(kit.nodeParams.nodeId)

    val mockDB = mock[Databases]
    mockDB.network returns mockNetworkDb

    val mockNodeParams = kit.nodeParams.copy(db = mockDB)
    val mockRouter = system.actorOf(Router.props(mockNodeParams, TestProbe().ref))

    val eclair = new EclairImpl(kit.copy(router = mockRouter, nodeParams = mockNodeParams))
    val fResp = eclair.allUpdates(Some(b)) // ask updates filtered by 'b'

    awaitCond({
      fResp.value match {
        // check if the response contains updates only for 'b'
        case Some(Success(res)) => res.map(_.shortChannelId).toList == List(ShortChannelId(2))
        case _ => false
      }
    })
  }

  test("router returns Network Stats") { f =>
    import f._

    val capStat = Stats(30 sat, 12 sat, 14 sat, 20 sat, 40 sat, 46 sat, 48 sat)
    val cltvStat = Stats(CltvExpiryDelta(32), CltvExpiryDelta(11), CltvExpiryDelta(13), CltvExpiryDelta(22), CltvExpiryDelta(42), CltvExpiryDelta(51), CltvExpiryDelta(53))
    val feeBaseStat = Stats(32 msat, 11 msat, 13 msat, 22 msat, 42 msat, 51 msat, 53 msat)
    val feePropStat = Stats(32L, 11L, 13L, 22L, 42L, 51L, 53L)
    val eclair = new EclairImpl(kit)
    val fResp = eclair.networkStats()
    f.router.expectMsg(GetNetworkStats)

    f.router.reply(GetNetworkStatsResponse(Some(new NetworkStats(1, 2, capStat, cltvStat, feeBaseStat, feePropStat))))

    awaitCond({
      fResp.value match {
        case Some(Success(Some(res))) => res.channels == 1
        case _ => false
      }
    })

  }

  test("close and forceclose should work both with channelId and shortChannelId") { f =>
    import f._

    val eclair = new EclairImpl(kit)

    eclair.forceClose(Left(ByteVector32.Zeroes) :: Nil)
    register.expectMsg(Register.Forward(ByteVector32.Zeroes, CMD_FORCECLOSE))

    eclair.forceClose(Right(ShortChannelId("568749x2597x0")) :: Nil)
    register.expectMsg(Register.ForwardShortId(ShortChannelId("568749x2597x0"), CMD_FORCECLOSE))

    eclair.forceClose(Left(ByteVector32.Zeroes) :: Right(ShortChannelId("568749x2597x0")) :: Nil)
    register.expectMsgAllOf(
      Register.Forward(ByteVector32.Zeroes, CMD_FORCECLOSE),
      Register.ForwardShortId(ShortChannelId("568749x2597x0"), CMD_FORCECLOSE)
    )

    eclair.close(Left(ByteVector32.Zeroes) :: Nil, None)
    register.expectMsg(Register.Forward(ByteVector32.Zeroes, CMD_CLOSE(None)))

    eclair.close(Right(ShortChannelId("568749x2597x0")) :: Nil, None)
    register.expectMsg(Register.ForwardShortId(ShortChannelId("568749x2597x0"), CMD_CLOSE(None)))

    eclair.close(Right(ShortChannelId("568749x2597x0")) :: Nil, Some(ByteVector.empty))
    register.expectMsg(Register.ForwardShortId(ShortChannelId("568749x2597x0"), CMD_CLOSE(Some(ByteVector.empty))))

    eclair.close(Right(ShortChannelId("568749x2597x0")) :: Left(ByteVector32.One) :: Right(ShortChannelId("568749x2597x1")) :: Nil, None)
    register.expectMsgAllOf(
      Register.ForwardShortId(ShortChannelId("568749x2597x0"), CMD_CLOSE(None)),
      Register.Forward(ByteVector32.One, CMD_CLOSE(None)),
      Register.ForwardShortId(ShortChannelId("568749x2597x1"), CMD_CLOSE(None))
    )
  }

  test("receive should have an optional fallback address and use millisatoshi") { f =>
    import f._

    val fallBackAddressRaw = "muhtvdmsnbQEPFuEmxcChX58fGvXaaUoVt"
    val eclair = new EclairImpl(kit)
    eclair.receive("some desc", Some(123 msat), Some(456), Some(fallBackAddressRaw), None)
    val receive = paymentHandler.expectMsgType[ReceivePayment]

    assert(receive.amount_opt === Some(123 msat))
    assert(receive.expirySeconds_opt === Some(456))
    assert(receive.fallbackAddress === Some(fallBackAddressRaw))

    // try with wrong address format
    assertThrows[IllegalArgumentException](eclair.receive("some desc", Some(123 msat), Some(456), Some("wassa wassa"), None))
  }

  test("passing a payment_preimage to /createinvoice should result in an invoice with payment_hash=H(payment_preimage)") { f =>
    import f._

    val kitWithPaymentHandler = kit.copy(paymentHandler = system.actorOf(PaymentHandler.props(Alice.nodeParams, TestProbe().ref)))
    val eclair = new EclairImpl(kitWithPaymentHandler)
    val paymentPreimage = randomBytes32

    val fResp = eclair.receive("some desc", None, None, None, Some(paymentPreimage))
    awaitCond({
      fResp.value match {
        case Some(Success(pr)) => pr.paymentHash == Crypto.sha256(paymentPreimage)
        case _ => false
      }
    })
  }

  test("networkFees/audit/allinvoices should use a default to/from filter expressed in seconds") { f =>
    import f._

    val auditDb = mock[AuditDb]
    val paymentDb = mock[PaymentsDb]

    auditDb.listNetworkFees(anyLong, anyLong) returns Seq.empty
    auditDb.listSent(anyLong, anyLong) returns Seq.empty
    auditDb.listReceived(anyLong, anyLong) returns Seq.empty
    auditDb.listRelayed(anyLong, anyLong) returns Seq.empty
    paymentDb.listIncomingPayments(anyLong, anyLong) returns Seq.empty

    val databases = mock[Databases]
    databases.audit returns auditDb
    databases.payments returns paymentDb

    val kitWithMockAudit = kit.copy(nodeParams = kit.nodeParams.copy(db = databases))
    val eclair = new EclairImpl(kitWithMockAudit)

    Await.result(eclair.networkFees(None, None), 10 seconds)
    auditDb.listNetworkFees(0, TimestampQueryFilters.MaxEpochMilliseconds).wasCalled(once) // assert the call was made only once and with the specified params

    Await.result(eclair.audit(None, None), 10 seconds)
    auditDb.listRelayed(0, TimestampQueryFilters.MaxEpochMilliseconds).wasCalled(once)
    auditDb.listReceived(0, TimestampQueryFilters.MaxEpochMilliseconds).wasCalled(once)
    auditDb.listSent(0, TimestampQueryFilters.MaxEpochMilliseconds).wasCalled(once)

    Await.result(eclair.allInvoices(None, None), 10 seconds)
    paymentDb.listIncomingPayments(0, TimestampQueryFilters.MaxEpochMilliseconds).wasCalled(once) // assert the call was made only once and with the specified params
  }

  test("sendtoroute should pass the parameters correctly") { f =>
    import f._

    val eclair = new EclairImpl(kit)
    val route = Seq(randomKey.publicKey)
    val trampolines = Seq(randomKey.publicKey, randomKey.publicKey)
    val parentId = UUID.randomUUID()
    val secret = randomBytes32
    val pr = PaymentRequest(Block.LivenetGenesisBlock.hash, Some(1234 msat), ByteVector32.One, randomKey, "Some invoice")
    eclair.sendToRoute(1000 msat, Some(1200 msat), Some("42"), Some(parentId), pr, CltvExpiryDelta(123), route, Some(secret), Some(100 msat), Some(CltvExpiryDelta(144)), trampolines)

    paymentInitiator.expectMsg(SendPaymentToRouteRequest(1000 msat, 1200 msat, Some("42"), Some(parentId), pr, CltvExpiryDelta(123), route, Some(secret), 100 msat, CltvExpiryDelta(144), trampolines))
  }

}<|MERGE_RESOLUTION|>--- conflicted
+++ resolved
@@ -151,9 +151,6 @@
     assertThrows[IllegalArgumentException](Await.result(eclair.send(None, nodeId, 123 msat, ByteVector32.Zeroes, invoice_opt = Some(expiredInvoice)), 50 millis))
   }
 
-<<<<<<< HEAD
-  ignore("allupdates can filter by nodeId") { f =>
-=======
   test("return node announcements") { f =>
     import f._
 
@@ -202,8 +199,7 @@
     }
   }
 
-  test("allupdates can filter by nodeId") { f =>
->>>>>>> 8ca79817
+  ignore("allupdates can filter by nodeId") { f =>
     import f._
 
     val (a_priv, b_priv, c_priv, d_priv, e_priv) = (
