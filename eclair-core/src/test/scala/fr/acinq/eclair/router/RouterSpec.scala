--- conflicted
+++ resolved
@@ -18,10 +18,7 @@
 
 import akka.actor.Status.Failure
 import akka.testkit.TestProbe
-<<<<<<< HEAD
 import fr.acinq.bitcoin.Block
-=======
->>>>>>> 9f708acf
 import fr.acinq.bitcoin.Crypto.PrivateKey
 import fr.acinq.bitcoin.Script.{pay2wsh, write}
 import fr.acinq.bitcoin.{BinaryData, Block, Satoshi, Transaction, TxOut}
@@ -76,7 +73,6 @@
     router ! PeerRoutingMessage(remoteNodeId, update_ax)
     router ! PeerRoutingMessage(remoteNodeId, update_ay)
     router ! PeerRoutingMessage(remoteNodeId, update_az)
-<<<<<<< HEAD
     //    watcher.expectMsg(ValidateRequest(chan_ac))
     //    watcher.expectMsg(ValidateRequest(chan_ax))
     //    watcher.expectMsg(ValidateRequest(chan_ay))
@@ -86,17 +82,6 @@
     //    watcher.send(router, ValidateResult(chan_ay, Some(Transaction(version = 0, txIn = Nil, txOut = TxOut(Satoshi(1000000), write(pay2wsh(Scripts.multiSig2of2(funding_a, randomKey.publicKey)))) :: Nil, lockTime = 0)), true, None))
     //    watcher.send(router, ValidateResult(chan_az, Some(Transaction(version = 0, txIn = Nil, txOut = TxOut(Satoshi(1000000), write(pay2wsh(Scripts.multiSig2of2(funding_a, priv_funding_z.publicKey)))) :: Nil, lockTime = 0)), false, None))
     //watcher.expectMsgType[WatchSpentBasic]
-=======
-    watcher.expectMsg(ValidateRequest(chan_ac))
-    watcher.expectMsg(ValidateRequest(chan_ax))
-    watcher.expectMsg(ValidateRequest(chan_ay))
-    watcher.expectMsg(ValidateRequest(chan_az))
-    watcher.send(router, ValidateResult(chan_ac, Some(Transaction(version = 0, txIn = Nil, txOut = TxOut(Satoshi(1000000), write(pay2wsh(Scripts.multiSig2of2(funding_a, funding_c)))) :: Nil, lockTime = 0)), true, None))
-    watcher.send(router, ValidateResult(chan_ax, None, false, None))
-    watcher.send(router, ValidateResult(chan_ay, Some(Transaction(version = 0, txIn = Nil, txOut = TxOut(Satoshi(1000000), write(pay2wsh(Scripts.multiSig2of2(funding_a, randomKey.publicKey)))) :: Nil, lockTime = 0)), true, None))
-    watcher.send(router, ValidateResult(chan_az, Some(Transaction(version = 0, txIn = Nil, txOut = TxOut(Satoshi(1000000), write(pay2wsh(Scripts.multiSig2of2(funding_a, priv_funding_z.publicKey)))) :: Nil, lockTime = 0)), false, None))
-    watcher.expectMsgType[WatchSpentBasic]
->>>>>>> 9f708acf
     watcher.expectNoMsg(1 second)
 
     //eventListener.expectMsg(ChannelDiscovered(chan_ac, Satoshi(1000000)))
