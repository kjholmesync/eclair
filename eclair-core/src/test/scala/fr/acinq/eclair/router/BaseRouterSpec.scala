package fr.acinq.eclair.router

import akka.actor.ActorRef
import akka.testkit.TestProbe
import fr.acinq.bitcoin.Crypto.PrivateKey
import fr.acinq.bitcoin.Script.{pay2wsh, write}
import fr.acinq.bitcoin.{Block, Satoshi, Transaction, TxOut}
import fr.acinq.eclair.TestConstants.Alice
import fr.acinq.eclair.blockchain.{IndividualResult, ParallelGetRequest, ParallelGetResponse, WatchSpentBasic}
import fr.acinq.eclair.router.Announcements._
import fr.acinq.eclair.transactions.Scripts
import fr.acinq.eclair.wire._
import fr.acinq.eclair.{TestkitBaseClass, randomKey, _}
import org.junit.runner.RunWith
import org.scalatest.junit.JUnitRunner

import scala.concurrent.duration._

/**
  * Base class for router testing.
  * It is re-used in payment FSM tests
  * Created by PM on 29/08/2016.
  */
@RunWith(classOf[JUnitRunner])
abstract class BaseRouterSpec extends TestkitBaseClass {

  type FixtureParam = Tuple2[ActorRef, TestProbe]

  val (priv_a, priv_b, priv_c, priv_d, priv_e, priv_f) = (randomKey, randomKey, randomKey, randomKey, randomKey, randomKey)
  val (a, b, c, d, e, f) = (priv_a.publicKey, priv_b.publicKey, priv_c.publicKey, priv_d.publicKey, priv_e.publicKey, priv_f.publicKey)

  val (priv_funding_a, priv_funding_b, priv_funding_c, priv_funding_d, priv_funding_e, priv_funding_f) = (randomKey, randomKey, randomKey, randomKey, randomKey, randomKey)
  val (funding_a, funding_b, funding_c, funding_d, funding_e, funding_f) = (priv_funding_a.publicKey, priv_funding_b.publicKey, priv_funding_c.publicKey, priv_funding_d.publicKey, priv_funding_e.publicKey, priv_funding_f.publicKey)

  //val DUMMY_SIG = BinaryData("3045022100e0a180fdd0fe38037cc878c03832861b40a29d32bd7b40b10c9e1efc8c1468a002205ae06d1624896d0d29f4b31e32772ea3cb1b4d7ed4e077e5da28dcc33c0e781201")

  val ann_a = makeNodeAnnouncement(priv_a, "node-A", (15, 10, -70), Nil)
  val ann_b = makeNodeAnnouncement(priv_b, "node-B", (50, 99, -80), Nil)
  val ann_c = makeNodeAnnouncement(priv_c, "node-C", (123, 100, -40), Nil)
  val ann_d = makeNodeAnnouncement(priv_d, "node-D", (-120, -20, 60), Nil)
  val ann_e = makeNodeAnnouncement(priv_e, "node-E", (-50, 0, 10), Nil)
  val ann_f = makeNodeAnnouncement(priv_f, "node-F", (30, 10, -50), Nil)

  val channelId_ab = toShortId(420000, 1, 0)
  val channelId_bc = toShortId(420000, 2, 0)
  val channelId_cd = toShortId(420000, 3, 0)
  val channelId_ef = toShortId(420000, 4, 0)

  def channelAnnouncement(channelId: Long, node1_priv: PrivateKey, node2_priv: PrivateKey, funding1_priv: PrivateKey, funding2_priv: PrivateKey) = {
    val (node1_sig, funding1_sig) = signChannelAnnouncement(Block.RegtestGenesisBlock.hash, channelId, node1_priv, node2_priv.publicKey, funding1_priv, funding2_priv.publicKey, "")
    val (node2_sig, funding2_sig) = signChannelAnnouncement(Block.RegtestGenesisBlock.hash, channelId, node2_priv, node1_priv.publicKey, funding2_priv, funding1_priv.publicKey, "")
    makeChannelAnnouncement(Block.RegtestGenesisBlock.hash, channelId, node1_priv.publicKey, node2_priv.publicKey, funding1_priv.publicKey, funding2_priv.publicKey, node1_sig, node2_sig, funding1_sig, funding2_sig)
  }

  val chan_ab = channelAnnouncement(channelId_ab, priv_a, priv_b, priv_funding_a, priv_funding_b)
  val chan_bc = channelAnnouncement(channelId_bc, priv_b, priv_c, priv_funding_b, priv_funding_c)
  val chan_cd = channelAnnouncement(channelId_cd, priv_c, priv_d, priv_funding_c, priv_funding_d)
  val chan_ef = channelAnnouncement(channelId_ef, priv_e, priv_f, priv_funding_e, priv_funding_f)

  val channelUpdate_ab = makeChannelUpdate(Block.RegtestGenesisBlock.hash, priv_a, b, channelId_ab, cltvExpiryDelta = 7, 0, feeBaseMsat = 766000, feeProportionalMillionths = 10)
  val channelUpdate_ba = makeChannelUpdate(Block.RegtestGenesisBlock.hash, priv_b, a, channelId_ab, cltvExpiryDelta = 7, 0, feeBaseMsat = 766000, feeProportionalMillionths = 10)
  val channelUpdate_bc = makeChannelUpdate(Block.RegtestGenesisBlock.hash, priv_b, c, channelId_bc, cltvExpiryDelta = 5, 0, feeBaseMsat = 233000, feeProportionalMillionths = 1)
  val channelUpdate_cb = makeChannelUpdate(Block.RegtestGenesisBlock.hash, priv_c, b, channelId_bc, cltvExpiryDelta = 5, 0, feeBaseMsat = 233000, feeProportionalMillionths = 1)
  val channelUpdate_cd = makeChannelUpdate(Block.RegtestGenesisBlock.hash, priv_c, d, channelId_cd, cltvExpiryDelta = 3, 0, feeBaseMsat = 153000, feeProportionalMillionths = 4)
  val channelUpdate_dc = makeChannelUpdate(Block.RegtestGenesisBlock.hash, priv_d, c, channelId_cd, cltvExpiryDelta = 3, 0, feeBaseMsat = 153000, feeProportionalMillionths = 4)
  val channelUpdate_ef = makeChannelUpdate(Block.RegtestGenesisBlock.hash, priv_e, f, channelId_ef, cltvExpiryDelta = 9, 0, feeBaseMsat = 786000, feeProportionalMillionths = 8)
  val channelUpdate_fe = makeChannelUpdate(Block.RegtestGenesisBlock.hash, priv_f, e, channelId_ef, cltvExpiryDelta = 9, 0, feeBaseMsat = 786000, feeProportionalMillionths = 8)

  override def withFixture(test: OneArgTest) = {
    // the network will be a --(1)--> b ---(2)--> c --(3)--> d and e --(4)--> f (we are a)

    within(30 seconds) {

      // first we make sure that we correctly resolve channelId+direction to nodeId
      assert(Router.getDesc(channelUpdate_ab, chan_ab) === ChannelDesc(chan_ab.shortChannelId, priv_a.publicKey, priv_b.publicKey))
      assert(Router.getDesc(channelUpdate_bc, chan_bc) === ChannelDesc(chan_bc.shortChannelId, priv_b.publicKey, priv_c.publicKey))
      assert(Router.getDesc(channelUpdate_cd, chan_cd) === ChannelDesc(chan_cd.shortChannelId, priv_c.publicKey, priv_d.publicKey))
      assert(Router.getDesc(channelUpdate_ef, chan_ef) === ChannelDesc(chan_ef.shortChannelId, priv_e.publicKey, priv_f.publicKey))


      // let's we set up the router
      val watcher = TestProbe()
      val router = system.actorOf(Router.props(Alice.nodeParams, watcher.ref))
      // we announce channels
      router ! chan_ab
      router ! chan_bc
      router ! chan_cd
      router ! chan_ef
<<<<<<< HEAD
      router ! TickValidate // we manually trigger a validation
      // watcher receives the get tx requests
      watcher.expectMsg(ParallelGetRequest(chan_ab :: chan_bc :: chan_cd :: chan_ef :: Nil))
      // and answers with valid scripts
      watcher.send(router, ParallelGetResponse(
        IndividualResult(chan_ab, Some(Transaction(version = 0, txIn = Nil, txOut = TxOut(Satoshi(1000000), write(pay2wsh(Scripts.multiSig2of2(funding_a, funding_b)))) :: Nil, lockTime = 0)), true) ::
          IndividualResult(chan_bc, Some(Transaction(version = 0, txIn = Nil, txOut = TxOut(Satoshi(1000000), write(pay2wsh(Scripts.multiSig2of2(funding_b, funding_c)))) :: Nil, lockTime = 0)), true) ::
          IndividualResult(chan_cd, Some(Transaction(version = 0, txIn = Nil, txOut = TxOut(Satoshi(1000000), write(pay2wsh(Scripts.multiSig2of2(funding_c, funding_d)))) :: Nil, lockTime = 0)), true) ::
          IndividualResult(chan_ef, Some(Transaction(version = 0, txIn = Nil, txOut = TxOut(Satoshi(1000000), write(pay2wsh(Scripts.multiSig2of2(funding_e, funding_f)))) :: Nil, lockTime = 0)), true) :: Nil
      ))
      // watcher receives watch-spent request
      //watcher.expectMsgType[WatchSpentBasic]
      //watcher.expectMsgType[WatchSpentBasic]
      //watcher.expectMsgType[WatchSpentBasic]
      //watcher.expectMsgType[WatchSpentBasic]
=======
>>>>>>> c868d0bd
      // then nodes
      router ! ann_a
      router ! ann_b
      router ! ann_c
      router ! ann_d
      router ! ann_e
      router ! ann_f
      // then channel updates
      router ! channelUpdate_ab
      router ! channelUpdate_ba
      router ! channelUpdate_bc
      router ! channelUpdate_cb
      router ! channelUpdate_cd
      router ! channelUpdate_dc
      router ! channelUpdate_ef
      router ! channelUpdate_fe
      // we manually trigger a validation
      router ! TickValidate
      // watcher receives the get tx requests
      watcher.expectMsg(ParallelGetRequest(chan_ab :: chan_bc :: chan_cd :: chan_ef :: Nil))
      // and answers with valid scripts
      watcher.send(router, ParallelGetResponse(
        IndividualResult(chan_ab, Some(Transaction(version = 0, txIn = Nil, txOut = TxOut(Satoshi(1000000), write(pay2wsh(Scripts.multiSig2of2(funding_a, funding_b)))) :: Nil, lockTime = 0)), true) ::
          IndividualResult(chan_bc, Some(Transaction(version = 0, txIn = Nil, txOut = TxOut(Satoshi(1000000), write(pay2wsh(Scripts.multiSig2of2(funding_b, funding_c)))) :: Nil, lockTime = 0)), true) ::
          IndividualResult(chan_cd, Some(Transaction(version = 0, txIn = Nil, txOut = TxOut(Satoshi(1000000), write(pay2wsh(Scripts.multiSig2of2(funding_c, funding_d)))) :: Nil, lockTime = 0)), true) ::
          IndividualResult(chan_ef, Some(Transaction(version = 0, txIn = Nil, txOut = TxOut(Satoshi(1000000), write(pay2wsh(Scripts.multiSig2of2(funding_e, funding_f)))) :: Nil, lockTime = 0)), true) :: Nil
      ))
      // watcher receives watch-spent request
      watcher.expectMsgType[WatchSpentBasic]
      watcher.expectMsgType[WatchSpentBasic]
      watcher.expectMsgType[WatchSpentBasic]
      watcher.expectMsgType[WatchSpentBasic]

      val sender = TestProbe()

      awaitCond({
        sender.send(router, 'nodes)
        val nodes = sender.expectMsgType[Iterable[NodeAnnouncement]]
        sender.send(router, 'channels)
        val channels = sender.expectMsgType[Iterable[ChannelAnnouncement]]
        sender.send(router, 'updates)
        val updates = sender.expectMsgType[Iterable[ChannelUpdate]]
        nodes.size === 6 && channels.size === 4 && updates.size === 8
      }, max = 10 seconds, interval = 1 second)

      test((router, watcher))
    }
  }

}<|MERGE_RESOLUTION|>--- conflicted
+++ resolved
@@ -86,24 +86,6 @@
       router ! chan_bc
       router ! chan_cd
       router ! chan_ef
-<<<<<<< HEAD
-      router ! TickValidate // we manually trigger a validation
-      // watcher receives the get tx requests
-      watcher.expectMsg(ParallelGetRequest(chan_ab :: chan_bc :: chan_cd :: chan_ef :: Nil))
-      // and answers with valid scripts
-      watcher.send(router, ParallelGetResponse(
-        IndividualResult(chan_ab, Some(Transaction(version = 0, txIn = Nil, txOut = TxOut(Satoshi(1000000), write(pay2wsh(Scripts.multiSig2of2(funding_a, funding_b)))) :: Nil, lockTime = 0)), true) ::
-          IndividualResult(chan_bc, Some(Transaction(version = 0, txIn = Nil, txOut = TxOut(Satoshi(1000000), write(pay2wsh(Scripts.multiSig2of2(funding_b, funding_c)))) :: Nil, lockTime = 0)), true) ::
-          IndividualResult(chan_cd, Some(Transaction(version = 0, txIn = Nil, txOut = TxOut(Satoshi(1000000), write(pay2wsh(Scripts.multiSig2of2(funding_c, funding_d)))) :: Nil, lockTime = 0)), true) ::
-          IndividualResult(chan_ef, Some(Transaction(version = 0, txIn = Nil, txOut = TxOut(Satoshi(1000000), write(pay2wsh(Scripts.multiSig2of2(funding_e, funding_f)))) :: Nil, lockTime = 0)), true) :: Nil
-      ))
-      // watcher receives watch-spent request
-      //watcher.expectMsgType[WatchSpentBasic]
-      //watcher.expectMsgType[WatchSpentBasic]
-      //watcher.expectMsgType[WatchSpentBasic]
-      //watcher.expectMsgType[WatchSpentBasic]
-=======
->>>>>>> c868d0bd
       // then nodes
       router ! ann_a
       router ! ann_b
@@ -132,10 +114,10 @@
           IndividualResult(chan_ef, Some(Transaction(version = 0, txIn = Nil, txOut = TxOut(Satoshi(1000000), write(pay2wsh(Scripts.multiSig2of2(funding_e, funding_f)))) :: Nil, lockTime = 0)), true) :: Nil
       ))
       // watcher receives watch-spent request
-      watcher.expectMsgType[WatchSpentBasic]
-      watcher.expectMsgType[WatchSpentBasic]
-      watcher.expectMsgType[WatchSpentBasic]
-      watcher.expectMsgType[WatchSpentBasic]
+      //watcher.expectMsgType[WatchSpentBasic]
+      //watcher.expectMsgType[WatchSpentBasic]
+      //watcher.expectMsgType[WatchSpentBasic]
+      //watcher.expectMsgType[WatchSpentBasic]
 
       val sender = TestProbe()
 
