--- conflicted
+++ resolved
@@ -495,16 +495,6 @@
     val channelUpdate_bg = makeChannelUpdate(Block.RegtestGenesisBlock.hash, priv_b, g, channelId_bg, CltvExpiryDelta(9), htlcMinimumMsat = 0 msat, feeBaseMsat = 0 msat, feeProportionalMillionths = 0, htlcMaximumMsat = 500000000 msat)
     val channelUpdate_gb = makeChannelUpdate(Block.RegtestGenesisBlock.hash, priv_g, b, channelId_bg, CltvExpiryDelta(9), htlcMinimumMsat = 0 msat, feeBaseMsat = 10 msat, feeProportionalMillionths = 8, htlcMaximumMsat = 500000000 msat)
     assert(Router.getDesc(channelUpdate_bg, chan_bg) === ChannelDesc(chan_bg.shortChannelId, priv_b.publicKey, priv_g.publicKey))
-<<<<<<< HEAD
-    router ! PeerRoutingMessage(null, remoteNodeId, chan_bg)
-    router ! PeerRoutingMessage(null, remoteNodeId, ann_g)
-    router ! PeerRoutingMessage(null, remoteNodeId, channelUpdate_bg)
-    router ! PeerRoutingMessage(null, remoteNodeId, channelUpdate_gb)
-    // README: On Android we don't validate channels
-    // watcher.expectMsg(ValidateRequest(chan_bg))
-    // watcher.send(router, ValidateResult(chan_bg, Right((Transaction(version = 0, txIn = Nil, txOut = TxOut(1000000 sat, write(pay2wsh(Scripts.multiSig2of2(funding_b, funding_g)))) :: Nil, lockTime = 0), UtxoStatus.Unspent))))
-    // watcher.expectMsgType[WatchSpentBasic]
-=======
     val peerConnection = TestProbe()
     router ! PeerRoutingMessage(peerConnection.ref, remoteNodeId, chan_bg)
     router ! PeerRoutingMessage(peerConnection.ref, remoteNodeId, ann_g)
@@ -513,7 +503,6 @@
     watcher.expectMsg(ValidateRequest(chan_bg))
     watcher.send(router, ValidateResult(chan_bg, Right((Transaction(version = 0, txIn = Nil, txOut = TxOut(1000000 sat, write(pay2wsh(Scripts.multiSig2of2(funding_b, funding_g)))) :: Nil, lockTime = 0), UtxoStatus.Unspent))))
     watcher.expectMsgType[WatchSpentBasic]
->>>>>>> 5fe6f675
 
     val payFixture = createPaymentLifecycle()
     import payFixture._
