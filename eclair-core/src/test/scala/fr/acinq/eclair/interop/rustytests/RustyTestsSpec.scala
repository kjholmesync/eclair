/*
 * Copyright 2019 ACINQ SAS
 *
 * Licensed under the Apache License, Version 2.0 (the "License");
 * you may not use this file except in compliance with the License.
 * You may obtain a copy of the License at
 *
 *     http://www.apache.org/licenses/LICENSE-2.0
 *
 * Unless required by applicable law or agreed to in writing, software
 * distributed under the License is distributed on an "AS IS" BASIS,
 * WITHOUT WARRANTIES OR CONDITIONS OF ANY KIND, either express or implied.
 * See the License for the specific language governing permissions and
 * limitations under the License.
 */

package fr.acinq.eclair.interop.rustytests

import java.io.File
import java.util.concurrent.atomic.AtomicLong
import java.util.concurrent.{CountDownLatch, TimeUnit}

import akka.actor.{ActorRef, Props}
import akka.testkit.{TestFSMRef, TestKit, TestProbe}
import fr.acinq.bitcoin.ByteVector32
import fr.acinq.eclair.TestConstants.{Alice, Bob, TestFeeEstimator}
import fr.acinq.eclair.blockchain._
import fr.acinq.eclair.blockchain.fee.FeeratesPerKw
import fr.acinq.eclair.channel._
import fr.acinq.eclair.payment.receive.{ForwardHandler, PaymentHandler}
import fr.acinq.eclair.wire.Init
import fr.acinq.eclair.{LongToBtcAmount, TestKitBaseClass, TestUtils}
import org.scalatest.funsuite.FixtureAnyFunSuiteLike
import org.scalatest.matchers.should.Matchers
import org.scalatest.{BeforeAndAfterAll, Outcome}

import scala.concurrent.duration._
import scala.io.Source

/**
 * Created by PM on 30/05/2016.
 */

<<<<<<< HEAD
class RustyTestsSpec extends TestKit(ActorSystem("test")) with Matchers with fixture.FunSuiteLike with BeforeAndAfterAll {
  private val number = new AtomicLong

  private def randomName: String = {
    val l = number.getAndIncrement()
    "$" + akka.util.Helpers.base64(l)
  }
=======
class RustyTestsSpec extends TestKitBaseClass with Matchers with FixtureAnyFunSuiteLike with BeforeAndAfterAll {
>>>>>>> ff5362e4

  case class FixtureParam(ref: List[String], res: List[String])

  override def withFixture(test: OneArgTest): Outcome = {
    val blockCount = new AtomicLong(0)
    val latch = new CountDownLatch(1)
    val pipe: ActorRef = system.actorOf(Props(new SynchronizationPipe(latch)))
    val alicePeer = TestProbe()
    val bobPeer = TestProbe()
    TestUtils.forwardOutgoingToPipe(alicePeer, pipe)
    TestUtils.forwardOutgoingToPipe(bobPeer, pipe)
    val alice2blockchain = TestProbe()
    val bob2blockchain = TestProbe()
    val paymentHandler = system.actorOf(Props(new PaymentHandler(Bob.nodeParams, TestProbe().ref)))
    paymentHandler ! new ForwardHandler(TestProbe().ref)
    // we just bypass the relayer for this test
    val relayer = paymentHandler
    val wallet = new TestWallet
    val feeEstimator = new TestFeeEstimator
    val alice: TestFSMRef[State, Data, Channel] = new TestFSMRef(system, Channel.props(Alice.nodeParams.copy(blockCount = blockCount, onChainFeeConf = Alice.nodeParams.onChainFeeConf.copy(feeEstimator = feeEstimator)), wallet, Bob.nodeParams.nodeId, alice2blockchain.ref, relayer, None), alicePeer.ref, randomName)
    val bob: TestFSMRef[State, Data, Channel] = new TestFSMRef(system, Channel.props(Bob.nodeParams.copy(blockCount = blockCount, onChainFeeConf = Bob.nodeParams.onChainFeeConf.copy(feeEstimator = feeEstimator)), wallet, Alice.nodeParams.nodeId, bob2blockchain.ref, relayer, None), bobPeer.ref, randomName)
    val aliceInit = Init(Alice.channelParams.features)
    val bobInit = Init(Bob.channelParams.features)
    // alice and bob will both have 1 000 000 sat
    feeEstimator.setFeerate(FeeratesPerKw.single(10000))
    alice ! INPUT_INIT_FUNDER(ByteVector32.Zeroes, 2000000 sat, 1000000000 msat, feeEstimator.getFeeratePerKw(target = 2), feeEstimator.getFeeratePerKw(target = 6), Alice.channelParams, pipe, bobInit, ChannelFlags.Empty, ChannelVersion.STANDARD)
    bob ! INPUT_INIT_FUNDEE(ByteVector32.Zeroes, Bob.channelParams, pipe, aliceInit)
    pipe ! (alice, bob)
    within(30 seconds) {
      alice2blockchain.expectMsgType[WatchSpent]
      alice2blockchain.expectMsgType[WatchConfirmed]
      bob2blockchain.expectMsgType[WatchSpent]
      bob2blockchain.expectMsgType[WatchConfirmed]
      awaitCond(alice.stateName == WAIT_FOR_FUNDING_CONFIRMED)
      val fundingTx = alice.stateData.asInstanceOf[DATA_WAIT_FOR_FUNDING_CONFIRMED].fundingTx.get
      alice ! WatchEventConfirmed(BITCOIN_FUNDING_DEPTHOK, 400000, 42, fundingTx)
      bob ! WatchEventConfirmed(BITCOIN_FUNDING_DEPTHOK, 400000, 42, fundingTx)
      alice2blockchain.expectMsgType[WatchLost]
      bob2blockchain.expectMsgType[WatchLost]
      awaitCond(alice.stateName == NORMAL)
      awaitCond(bob.stateName == NORMAL)
      pipe ! new File(getClass.getResource(s"/scenarii/${test.name}.script").getFile)
      latch.await(30, TimeUnit.SECONDS)
      val ref = Source.fromFile(getClass.getResource(s"/scenarii/${test.name}.script.expected").getFile).getLines().filterNot(_.startsWith("#")).toList
      val res = Source.fromFile(new File(TestUtils.BUILD_DIRECTORY, "result.tmp")).getLines().filterNot(_.startsWith("#")).toList
      withFixture(test.toNoArgTest(FixtureParam(ref, res)))
    }
  }

  override def afterAll {
    TestKit.shutdownActorSystem(system)
  }

  test("01-offer1") { f => assert(f.ref === f.res) }
  test("02-offer2") { f => assert(f.ref === f.res) }
  test("03-fulfill1") { f => assert(f.ref === f.res) }
  // test("04-two-commits-onedir") { f => assert(f.ref === f.res) } DOES NOT PASS : we now automatically sign back when we receive a revocation and have acked changes
  // test("05-two-commits-in-flight") { f => assert(f.ref === f.res)} DOES NOT PASS : cannot send two commit in a row (without having first revocation)
  test("10-offers-crossover") { f => assert(f.ref === f.res) }
  test("11-commits-crossover") { f => assert(f.ref === f.res) }
  /*test("13-fee") { f => assert(f.ref === f.res)}
  test("14-fee-twice") { f => assert(f.ref === f.res)}
  test("15-fee-twice-back-to-back") { f => assert(f.ref === f.res)}*/

}<|MERGE_RESOLUTION|>--- conflicted
+++ resolved
@@ -41,17 +41,14 @@
  * Created by PM on 30/05/2016.
  */
 
-<<<<<<< HEAD
-class RustyTestsSpec extends TestKit(ActorSystem("test")) with Matchers with fixture.FunSuiteLike with BeforeAndAfterAll {
+class RustyTestsSpec extends TestKitBaseClass with Matchers with FixtureAnyFunSuiteLike with BeforeAndAfterAll {
+
   private val number = new AtomicLong
 
   private def randomName: String = {
     val l = number.getAndIncrement()
     "$" + akka.util.Helpers.base64(l)
   }
-=======
-class RustyTestsSpec extends TestKitBaseClass with Matchers with FixtureAnyFunSuiteLike with BeforeAndAfterAll {
->>>>>>> ff5362e4
 
   case class FixtureParam(ref: List[String], res: List[String])
 
