--- conflicted
+++ resolved
@@ -76,13 +76,8 @@
     val relayerA = system.actorOf(Relayer.props(aliceParams, TestProbe().ref, registerA, paymentHandlerA))
     val relayerB = system.actorOf(Relayer.props(bobParams, TestProbe().ref, registerB, paymentHandlerB))
     val wallet = new TestWallet
-<<<<<<< HEAD
-    val alice: TestFSMRef[State, Data, Channel] = new TestFSMRef(system, Channel.props(Alice.nodeParams, wallet, Bob.nodeParams.nodeId, alice2blockchain.ref, relayerA, None), alicePeer.ref, randomName)
-    val bob: TestFSMRef[State, Data, Channel] = new TestFSMRef(system, Channel.props(Bob.nodeParams, wallet, Alice.nodeParams.nodeId, bob2blockchain.ref, relayerB, None), bobPeer.ref, randomName)
-=======
-    val alice: TestFSMRef[State, Data, Channel] = TestFSMRef(new Channel(aliceParams, wallet, bobParams.nodeId, alice2blockchain.ref, relayerA), alicePeer.ref)
-    val bob: TestFSMRef[State, Data, Channel] = TestFSMRef(new Channel(bobParams, wallet, aliceParams.nodeId, bob2blockchain.ref, relayerB), bobPeer.ref)
->>>>>>> ea57bb26
+    val alice: TestFSMRef[State, Data, Channel] = new TestFSMRef(system, Props(new Channel(aliceParams, wallet, bobParams.nodeId, alice2blockchain.ref, relayerA)), alicePeer.ref, randomName)
+    val bob: TestFSMRef[State, Data, Channel] = new TestFSMRef(system, Props(new Channel(bobParams, wallet, aliceParams.nodeId, bob2blockchain.ref, relayerB)), bobPeer.ref, randomName)
     within(30 seconds) {
       val aliceInit = Init(Alice.channelParams.features)
       val bobInit = Init(Bob.channelParams.features)
