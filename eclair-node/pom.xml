--- conflicted
+++ resolved
@@ -20,16 +20,11 @@
     <modelVersion>4.0.0</modelVersion>
     <parent>
         <groupId>fr.acinq.eclair</groupId>
-<<<<<<< HEAD
         <artifactId>eclair_2.11</artifactId>
         <version>0.3.7-android-SNAPSHOT</version>
-=======
-        <artifactId>eclair_2.13</artifactId>
-        <version>0.4.1-SNAPSHOT</version>
->>>>>>> ff5362e4
     </parent>
 
-    <artifactId>eclair-node_2.13</artifactId>
+    <artifactId>eclair-node_2.11</artifactId>
     <packaging>jar</packaging>
 
     <name>eclair-node</name>
@@ -104,15 +99,9 @@
             <version>1.3.3</version>
         </dependency>
         <dependency>
-<<<<<<< HEAD
             <groupId>io.spray</groupId>
             <artifactId>spray-http_${scala.version.short}</artifactId>
             <version>1.3.3</version>
-=======
-            <groupId>de.heikoseeberger</groupId>
-            <artifactId>akka-http-json4s_${scala.version.short}</artifactId>
-            <version>1.32.0</version>
->>>>>>> ff5362e4
         </dependency>
         <dependency>
             <groupId>io.spray</groupId>
@@ -137,21 +126,6 @@
         </dependency>
         <!-- test dependencies -->
         <dependency>
-<<<<<<< HEAD
-=======
-            <groupId>com.typesafe.akka</groupId>
-            <artifactId>akka-http-testkit_${scala.version.short}</artifactId>
-            <version>${akka.http.version}</version>
-            <scope>test</scope>
-        </dependency>
-        <dependency>
-            <groupId>com.typesafe.akka</groupId>
-            <artifactId>akka-stream-testkit_${scala.version.short}</artifactId>
-            <version>${akka.version}</version>
-            <scope>test</scope>
-        </dependency>
-        <dependency>
->>>>>>> ff5362e4
             <groupId>org.mockito</groupId>
             <artifactId>mockito-scala-scalatest_${scala.version.short}</artifactId>
             <version>1.5.9</version>
